# SPDX-License-Identifier: GPL-2.0+
# Copyright (c) 2016 Google, Inc
# Written by Simon Glass <sjg@chromium.org>
#
# To run a single test, change to this directory, and:
#
#    python -m unittest func_test.TestFunctional.testHelp

import collections
import gzip
import hashlib
from optparse import OptionParser
import os
import re
import shutil
import struct
import sys
import tempfile
import unittest

from binman import cbfs_util
from binman import cmdline
from binman import control
from binman import elf
from binman import elf_test
from binman import fip_util
from binman import fmap_util
from binman import state
from dtoc import fdt
from dtoc import fdt_util
from binman.etype import fdtmap
from binman.etype import image_header
from binman.image import Image
from patman import command
from patman import test_util
from patman import tools
from patman import tout

# Contents of test files, corresponding to different entry types
U_BOOT_DATA           = b'1234'
U_BOOT_IMG_DATA       = b'img'
U_BOOT_SPL_DATA       = b'56780123456789abcdefghi'
U_BOOT_TPL_DATA       = b'tpl9876543210fedcbazyw'
BLOB_DATA             = b'89'
ME_DATA               = b'0abcd'
VGA_DATA              = b'vga'
U_BOOT_DTB_DATA       = b'udtb'
U_BOOT_SPL_DTB_DATA   = b'spldtb'
U_BOOT_TPL_DTB_DATA   = b'tpldtb'
X86_START16_DATA      = b'start16'
X86_START16_SPL_DATA  = b'start16spl'
X86_START16_TPL_DATA  = b'start16tpl'
X86_RESET16_DATA      = b'reset16'
X86_RESET16_SPL_DATA  = b'reset16spl'
X86_RESET16_TPL_DATA  = b'reset16tpl'
PPC_MPC85XX_BR_DATA   = b'ppcmpc85xxbr'
U_BOOT_NODTB_DATA     = b'nodtb with microcode pointer somewhere in here'
U_BOOT_SPL_NODTB_DATA = b'splnodtb with microcode pointer somewhere in here'
U_BOOT_TPL_NODTB_DATA = b'tplnodtb with microcode pointer somewhere in here'
FSP_DATA              = b'fsp'
CMC_DATA              = b'cmc'
VBT_DATA              = b'vbt'
MRC_DATA              = b'mrc'
TEXT_DATA             = 'text'
TEXT_DATA2            = 'text2'
TEXT_DATA3            = 'text3'
CROS_EC_RW_DATA       = b'ecrw'
GBB_DATA              = b'gbbd'
BMPBLK_DATA           = b'bmp'
VBLOCK_DATA           = b'vblk'
FILES_DATA            = (b"sorry I'm late\nOh, don't bother apologising, I'm " +
                         b"sorry you're alive\n")
COMPRESS_DATA         = b'compress xxxxxxxxxxxxxxxxxxxxxx data'
COMPRESS_DATA_BIG     = COMPRESS_DATA * 2
REFCODE_DATA          = b'refcode'
FSP_M_DATA            = b'fsp_m'
FSP_S_DATA            = b'fsp_s'
FSP_T_DATA            = b'fsp_t'
ATF_BL31_DATA         = b'bl31'
ATF_BL2U_DATA         = b'bl2u'
OPENSBI_DATA          = b'opensbi'
SCP_DATA              = b'scp'
TEST_FDT1_DATA        = b'fdt1'
TEST_FDT2_DATA        = b'test-fdt2'
ENV_DATA              = b'var1=1\nvar2="2"'

# Subdirectory of the input dir to use to put test FDTs
TEST_FDT_SUBDIR       = 'fdts'

# The expected size for the device tree in some tests
EXTRACT_DTB_SIZE = 0x3c9

# Properties expected to be in the device tree when update_dtb is used
BASE_DTB_PROPS = ['offset', 'size', 'image-pos']

# Extra properties expected to be in the device tree when allow-repack is used
REPACK_DTB_PROPS = ['orig-offset', 'orig-size']


class TestFunctional(unittest.TestCase):
    """Functional tests for binman

    Most of these use a sample .dts file to build an image and then check
    that it looks correct. The sample files are in the test/ subdirectory
    and are numbered.

    For each entry type a very small test file is created using fixed
    string contents. This makes it easy to test that things look right, and
    debug problems.

    In some cases a 'real' file must be used - these are also supplied in
    the test/ diurectory.
    """
    @classmethod
    def setUpClass(cls):
        global entry
        from binman import entry

        # Handle the case where argv[0] is 'python'
        cls._binman_dir = os.path.dirname(os.path.realpath(sys.argv[0]))
        cls._binman_pathname = os.path.join(cls._binman_dir, 'binman')

        # Create a temporary directory for input files
        cls._indir = tempfile.mkdtemp(prefix='binmant.')

        # Create some test files
        TestFunctional._MakeInputFile('u-boot.bin', U_BOOT_DATA)
        TestFunctional._MakeInputFile('u-boot.img', U_BOOT_IMG_DATA)
        TestFunctional._MakeInputFile('spl/u-boot-spl.bin', U_BOOT_SPL_DATA)
        TestFunctional._MakeInputFile('tpl/u-boot-tpl.bin', U_BOOT_TPL_DATA)
        TestFunctional._MakeInputFile('blobfile', BLOB_DATA)
        TestFunctional._MakeInputFile('me.bin', ME_DATA)
        TestFunctional._MakeInputFile('vga.bin', VGA_DATA)
        cls._ResetDtbs()

        TestFunctional._MakeInputFile('u-boot-br.bin', PPC_MPC85XX_BR_DATA)

        TestFunctional._MakeInputFile('u-boot-x86-start16.bin', X86_START16_DATA)
        TestFunctional._MakeInputFile('spl/u-boot-x86-start16-spl.bin',
                                      X86_START16_SPL_DATA)
        TestFunctional._MakeInputFile('tpl/u-boot-x86-start16-tpl.bin',
                                      X86_START16_TPL_DATA)

        TestFunctional._MakeInputFile('u-boot-x86-reset16.bin',
                                      X86_RESET16_DATA)
        TestFunctional._MakeInputFile('spl/u-boot-x86-reset16-spl.bin',
                                      X86_RESET16_SPL_DATA)
        TestFunctional._MakeInputFile('tpl/u-boot-x86-reset16-tpl.bin',
                                      X86_RESET16_TPL_DATA)

        TestFunctional._MakeInputFile('u-boot-nodtb.bin', U_BOOT_NODTB_DATA)
        TestFunctional._MakeInputFile('spl/u-boot-spl-nodtb.bin',
                                      U_BOOT_SPL_NODTB_DATA)
        TestFunctional._MakeInputFile('tpl/u-boot-tpl-nodtb.bin',
                                      U_BOOT_TPL_NODTB_DATA)
        TestFunctional._MakeInputFile('fsp.bin', FSP_DATA)
        TestFunctional._MakeInputFile('cmc.bin', CMC_DATA)
        TestFunctional._MakeInputFile('vbt.bin', VBT_DATA)
        TestFunctional._MakeInputFile('mrc.bin', MRC_DATA)
        TestFunctional._MakeInputFile('ecrw.bin', CROS_EC_RW_DATA)
        TestFunctional._MakeInputDir('devkeys')
        TestFunctional._MakeInputFile('bmpblk.bin', BMPBLK_DATA)
        TestFunctional._MakeInputFile('refcode.bin', REFCODE_DATA)
        TestFunctional._MakeInputFile('fsp_m.bin', FSP_M_DATA)
        TestFunctional._MakeInputFile('fsp_s.bin', FSP_S_DATA)
        TestFunctional._MakeInputFile('fsp_t.bin', FSP_T_DATA)

        cls._elf_testdir = os.path.join(cls._indir, 'elftest')
        elf_test.BuildElfTestFiles(cls._elf_testdir)

        # ELF file with a '_dt_ucode_base_size' symbol
        TestFunctional._MakeInputFile('u-boot',
            tools.ReadFile(cls.ElfTestFile('u_boot_ucode_ptr')))

        # Intel flash descriptor file
        cls._SetupDescriptor()

        shutil.copytree(cls.TestFile('files'),
                        os.path.join(cls._indir, 'files'))

        TestFunctional._MakeInputFile('compress', COMPRESS_DATA)
        TestFunctional._MakeInputFile('compress_big', COMPRESS_DATA_BIG)
        TestFunctional._MakeInputFile('bl31.bin', ATF_BL31_DATA)
        TestFunctional._MakeInputFile('bl2u.bin', ATF_BL2U_DATA)
        TestFunctional._MakeInputFile('fw_dynamic.bin', OPENSBI_DATA)
        TestFunctional._MakeInputFile('scp.bin', SCP_DATA)

        # Add a few .dtb files for testing
        TestFunctional._MakeInputFile('%s/test-fdt1.dtb' % TEST_FDT_SUBDIR,
                                      TEST_FDT1_DATA)
        TestFunctional._MakeInputFile('%s/test-fdt2.dtb' % TEST_FDT_SUBDIR,
                                      TEST_FDT2_DATA)

        TestFunctional._MakeInputFile('env.txt', ENV_DATA)

        # Travis-CI may have an old lz4
        cls.have_lz4 = True
        try:
            tools.Run('lz4', '--no-frame-crc', '-c',
                      os.path.join(cls._indir, 'u-boot.bin'), binary=True)
        except:
            cls.have_lz4 = False

    @classmethod
    def tearDownClass(cls):
        """Remove the temporary input directory and its contents"""
        if cls.preserve_indir:
            print('Preserving input dir: %s' % cls._indir)
        else:
            if cls._indir:
                shutil.rmtree(cls._indir)
        cls._indir = None

    @classmethod
    def setup_test_args(cls, preserve_indir=False, preserve_outdirs=False,
                        toolpath=None, verbosity=None):
        """Accept arguments controlling test execution

        Args:
            preserve_indir: Preserve the shared input directory used by all
                tests in this class.
            preserve_outdir: Preserve the output directories used by tests. Each
                test has its own, so this is normally only useful when running a
                single test.
            toolpath: ist of paths to use for tools
        """
        cls.preserve_indir = preserve_indir
        cls.preserve_outdirs = preserve_outdirs
        cls.toolpath = toolpath
        cls.verbosity = verbosity

    def _CheckLz4(self):
        if not self.have_lz4:
            self.skipTest('lz4 --no-frame-crc not available')

    def _CleanupOutputDir(self):
        """Remove the temporary output directory"""
        if self.preserve_outdirs:
            print('Preserving output dir: %s' % tools.outdir)
        else:
            tools._FinaliseForTest()

    def setUp(self):
        # Enable this to turn on debugging output
        # tout.Init(tout.DEBUG)
        command.test_result = None

    def tearDown(self):
        """Remove the temporary output directory"""
        self._CleanupOutputDir()

    def _SetupImageInTmpdir(self):
        """Set up the output image in a new temporary directory

        This is used when an image has been generated in the output directory,
        but we want to run binman again. This will create a new output
        directory and fail to delete the original one.

        This creates a new temporary directory, copies the image to it (with a
        new name) and removes the old output directory.

        Returns:
            Tuple:
                Temporary directory to use
                New image filename
        """
        image_fname = tools.GetOutputFilename('image.bin')
        tmpdir = tempfile.mkdtemp(prefix='binman.')
        updated_fname = os.path.join(tmpdir, 'image-updated.bin')
        tools.WriteFile(updated_fname, tools.ReadFile(image_fname))
        self._CleanupOutputDir()
        return tmpdir, updated_fname

    @classmethod
    def _ResetDtbs(cls):
        TestFunctional._MakeInputFile('u-boot.dtb', U_BOOT_DTB_DATA)
        TestFunctional._MakeInputFile('spl/u-boot-spl.dtb', U_BOOT_SPL_DTB_DATA)
        TestFunctional._MakeInputFile('tpl/u-boot-tpl.dtb', U_BOOT_TPL_DTB_DATA)

    def _RunBinman(self, *args, **kwargs):
        """Run binman using the command line

        Args:
            Arguments to pass, as a list of strings
            kwargs: Arguments to pass to Command.RunPipe()
        """
        result = command.RunPipe([[self._binman_pathname] + list(args)],
                capture=True, capture_stderr=True, raise_on_error=False)
        if result.return_code and kwargs.get('raise_on_error', True):
            raise Exception("Error running '%s': %s" % (' '.join(args),
                            result.stdout + result.stderr))
        return result

    def _DoBinman(self, *argv):
        """Run binman using directly (in the same process)

        Args:
            Arguments to pass, as a list of strings
        Returns:
            Return value (0 for success)
        """
        argv = list(argv)
        args = cmdline.ParseArgs(argv)
        args.pager = 'binman-invalid-pager'
        args.build_dir = self._indir

        # For testing, you can force an increase in verbosity here
        # args.verbosity = tout.DEBUG
        return control.Binman(args)

    def _DoTestFile(self, fname, debug=False, map=False, update_dtb=False,
                    entry_args=None, images=None, use_real_dtb=False,
                    use_expanded=False, verbosity=None, allow_missing=False,
                    allow_fake_blobs=False, extra_indirs=None, threads=None,
                    test_section_timeout=False, update_fdt_in_elf=None):
        """Run binman with a given test file

        Args:
            fname: Device-tree source filename to use (e.g. 005_simple.dts)
            debug: True to enable debugging output
            map: True to output map files for the images
            update_dtb: Update the offset and size of each entry in the device
                tree before packing it into the image
            entry_args: Dict of entry args to supply to binman
                key: arg name
                value: value of that arg
            images: List of image names to build
            use_real_dtb: True to use the test file as the contents of
                the u-boot-dtb entry. Normally this is not needed and the
                test contents (the U_BOOT_DTB_DATA string) can be used.
                But in some test we need the real contents.
            use_expanded: True to use expanded entries where available, e.g.
                'u-boot-expanded' instead of 'u-boot'
            verbosity: Verbosity level to use (0-3, None=don't set it)
            allow_missing: Set the '--allow-missing' flag so that missing
                external binaries just produce a warning instead of an error
            allow_fake_blobs: Set the '--fake-ext-blobs' flag
            extra_indirs: Extra input directories to add using -I
            threads: Number of threads to use (None for default, 0 for
                single-threaded)
            test_section_timeout: True to force the first time to timeout, as
                used in testThreadTimeout()
            update_fdt_in_elf: Value to pass with --update-fdt-in-elf=xxx

        Returns:
            int return code, 0 on success
        """
        args = []
        if debug:
            args.append('-D')
        if verbosity is not None:
            args.append('-v%d' % verbosity)
        elif self.verbosity:
            args.append('-v%d' % self.verbosity)
        if self.toolpath:
            for path in self.toolpath:
                args += ['--toolpath', path]
        if threads is not None:
            args.append('-T%d' % threads)
        if test_section_timeout:
            args.append('--test-section-timeout')
        args += ['build', '-p', '-I', self._indir, '-d', self.TestFile(fname)]
        if map:
            args.append('-m')
        if update_dtb:
            args.append('-u')
        if not use_real_dtb:
            args.append('--fake-dtb')
        if not use_expanded:
            args.append('--no-expanded')
        if entry_args:
            for arg, value in entry_args.items():
                args.append('-a%s=%s' % (arg, value))
        if allow_missing:
            args.append('-M')
        if allow_fake_blobs:
            args.append('--fake-ext-blobs')
        if update_fdt_in_elf:
            args += ['--update-fdt-in-elf', update_fdt_in_elf]
        if images:
            for image in images:
                args += ['-i', image]
        if extra_indirs:
            for indir in extra_indirs:
                args += ['-I', indir]
        return self._DoBinman(*args)

    def _SetupDtb(self, fname, outfile='u-boot.dtb'):
        """Set up a new test device-tree file

        The given file is compiled and set up as the device tree to be used
        for ths test.

        Args:
            fname: Filename of .dts file to read
            outfile: Output filename for compiled device-tree binary

        Returns:
            Contents of device-tree binary
        """
        tmpdir = tempfile.mkdtemp(prefix='binmant.')
        dtb = fdt_util.EnsureCompiled(self.TestFile(fname), tmpdir)
        with open(dtb, 'rb') as fd:
            data = fd.read()
            TestFunctional._MakeInputFile(outfile, data)
        shutil.rmtree(tmpdir)
        return data

    def _GetDtbContentsForSplTpl(self, dtb_data, name):
        """Create a version of the main DTB for SPL or SPL

        For testing we don't actually have different versions of the DTB. With
        U-Boot we normally run fdtgrep to remove unwanted nodes, but for tests
        we don't normally have any unwanted nodes.

        We still want the DTBs for SPL and TPL to be different though, since
        otherwise it is confusing to know which one we are looking at. So add
        an 'spl' or 'tpl' property to the top-level node.

        Args:
            dtb_data: dtb data to modify (this should be a value devicetree)
            name: Name of a new property to add

        Returns:
            New dtb data with the property added
        """
        dtb = fdt.Fdt.FromData(dtb_data)
        dtb.Scan()
        dtb.GetNode('/binman').AddZeroProp(name)
        dtb.Sync(auto_resize=True)
        dtb.Pack()
        return dtb.GetContents()

    def _DoReadFileDtb(self, fname, use_real_dtb=False, use_expanded=False,
                       map=False, update_dtb=False, entry_args=None,
                       reset_dtbs=True, extra_indirs=None, threads=None):
        """Run binman and return the resulting image

        This runs binman with a given test file and then reads the resulting
        output file. It is a shortcut function since most tests need to do
        these steps.

        Raises an assertion failure if binman returns a non-zero exit code.

        Args:
            fname: Device-tree source filename to use (e.g. 005_simple.dts)
            use_real_dtb: True to use the test file as the contents of
                the u-boot-dtb entry. Normally this is not needed and the
                test contents (the U_BOOT_DTB_DATA string) can be used.
                But in some test we need the real contents.
            use_expanded: True to use expanded entries where available, e.g.
                'u-boot-expanded' instead of 'u-boot'
            map: True to output map files for the images
            update_dtb: Update the offset and size of each entry in the device
                tree before packing it into the image
            entry_args: Dict of entry args to supply to binman
                key: arg name
                value: value of that arg
            reset_dtbs: With use_real_dtb the test dtb is overwritten by this
                function. If reset_dtbs is True, then the original test dtb
                is written back before this function finishes
            extra_indirs: Extra input directories to add using -I
            threads: Number of threads to use (None for default, 0 for
                single-threaded)

        Returns:
            Tuple:
                Resulting image contents
                Device tree contents
                Map data showing contents of image (or None if none)
                Output device tree binary filename ('u-boot.dtb' path)
        """
        dtb_data = None
        # Use the compiled test file as the u-boot-dtb input
        if use_real_dtb:
            dtb_data = self._SetupDtb(fname)

            # For testing purposes, make a copy of the DT for SPL and TPL. Add
            # a node indicating which it is, so aid verification.
            for name in ['spl', 'tpl']:
                dtb_fname = '%s/u-boot-%s.dtb' % (name, name)
                outfile = os.path.join(self._indir, dtb_fname)
                TestFunctional._MakeInputFile(dtb_fname,
                        self._GetDtbContentsForSplTpl(dtb_data, name))

        try:
            retcode = self._DoTestFile(fname, map=map, update_dtb=update_dtb,
                    entry_args=entry_args, use_real_dtb=use_real_dtb,
                    use_expanded=use_expanded, extra_indirs=extra_indirs,
                    threads=threads)
            self.assertEqual(0, retcode)
            out_dtb_fname = tools.GetOutputFilename('u-boot.dtb.out')

            # Find the (only) image, read it and return its contents
            image = control.images['image']
            image_fname = tools.GetOutputFilename('image.bin')
            self.assertTrue(os.path.exists(image_fname))
            if map:
                map_fname = tools.GetOutputFilename('image.map')
                with open(map_fname) as fd:
                    map_data = fd.read()
            else:
                map_data = None
            with open(image_fname, 'rb') as fd:
                return fd.read(), dtb_data, map_data, out_dtb_fname
        finally:
            # Put the test file back
            if reset_dtbs and use_real_dtb:
                self._ResetDtbs()

    def _DoReadFileRealDtb(self, fname):
        """Run binman with a real .dtb file and return the resulting data

        Args:
            fname: DT source filename to use (e.g. 082_fdt_update_all.dts)

        Returns:
            Resulting image contents
        """
        return self._DoReadFileDtb(fname, use_real_dtb=True, update_dtb=True)[0]

    def _DoReadFile(self, fname, use_real_dtb=False):
        """Helper function which discards the device-tree binary

        Args:
            fname: Device-tree source filename to use (e.g. 005_simple.dts)
            use_real_dtb: True to use the test file as the contents of
                the u-boot-dtb entry. Normally this is not needed and the
                test contents (the U_BOOT_DTB_DATA string) can be used.
                But in some test we need the real contents.

        Returns:
            Resulting image contents
        """
        return self._DoReadFileDtb(fname, use_real_dtb)[0]

    @classmethod
    def _MakeInputFile(cls, fname, contents):
        """Create a new test input file, creating directories as needed

        Args:
            fname: Filename to create
            contents: File contents to write in to the file
        Returns:
            Full pathname of file created
        """
        pathname = os.path.join(cls._indir, fname)
        dirname = os.path.dirname(pathname)
        if dirname and not os.path.exists(dirname):
            os.makedirs(dirname)
        with open(pathname, 'wb') as fd:
            fd.write(contents)
        return pathname

    @classmethod
    def _MakeInputDir(cls, dirname):
        """Create a new test input directory, creating directories as needed

        Args:
            dirname: Directory name to create

        Returns:
            Full pathname of directory created
        """
        pathname = os.path.join(cls._indir, dirname)
        if not os.path.exists(pathname):
            os.makedirs(pathname)
        return pathname

    @classmethod
    def _SetupSplElf(cls, src_fname='bss_data'):
        """Set up an ELF file with a '_dt_ucode_base_size' symbol

        Args:
            Filename of ELF file to use as SPL
        """
        TestFunctional._MakeInputFile('spl/u-boot-spl',
            tools.ReadFile(cls.ElfTestFile(src_fname)))

    @classmethod
    def _SetupTplElf(cls, src_fname='bss_data'):
        """Set up an ELF file with a '_dt_ucode_base_size' symbol

        Args:
            Filename of ELF file to use as TPL
        """
        TestFunctional._MakeInputFile('tpl/u-boot-tpl',
            tools.ReadFile(cls.ElfTestFile(src_fname)))

    @classmethod
    def _SetupDescriptor(cls):
        with open(cls.TestFile('descriptor.bin'), 'rb') as fd:
            TestFunctional._MakeInputFile('descriptor.bin', fd.read())

    @classmethod
    def TestFile(cls, fname):
        return os.path.join(cls._binman_dir, 'test', fname)

    @classmethod
    def ElfTestFile(cls, fname):
        return os.path.join(cls._elf_testdir, fname)

    def AssertInList(self, grep_list, target):
        """Assert that at least one of a list of things is in a target

        Args:
            grep_list: List of strings to check
            target: Target string
        """
        for grep in grep_list:
            if grep in target:
                return
        self.fail("Error: '%s' not found in '%s'" % (grep_list, target))

    def CheckNoGaps(self, entries):
        """Check that all entries fit together without gaps

        Args:
            entries: List of entries to check
        """
        offset = 0
        for entry in entries.values():
            self.assertEqual(offset, entry.offset)
            offset += entry.size

    def GetFdtLen(self, dtb):
        """Get the totalsize field from a device-tree binary

        Args:
            dtb: Device-tree binary contents

        Returns:
            Total size of device-tree binary, from the header
        """
        return struct.unpack('>L', dtb[4:8])[0]

    def _GetPropTree(self, dtb, prop_names, prefix='/binman/'):
        def AddNode(node, path):
            if node.name != '/':
                path += '/' + node.name
            for prop in node.props.values():
                if prop.name in prop_names:
                    prop_path = path + ':' + prop.name
                    tree[prop_path[len(prefix):]] = fdt_util.fdt32_to_cpu(
                        prop.value)
            for subnode in node.subnodes:
                AddNode(subnode, path)

        tree = {}
        AddNode(dtb.GetRoot(), '')
        return tree

    def testRun(self):
        """Test a basic run with valid args"""
        result = self._RunBinman('-h')

    def testFullHelp(self):
        """Test that the full help is displayed with -H"""
        result = self._RunBinman('-H')
        help_file = os.path.join(self._binman_dir, 'README.rst')
        # Remove possible extraneous strings
        extra = '::::::::::::::\n' + help_file + '\n::::::::::::::\n'
        gothelp = result.stdout.replace(extra, '')
        self.assertEqual(len(gothelp), os.path.getsize(help_file))
        self.assertEqual(0, len(result.stderr))
        self.assertEqual(0, result.return_code)

    def testFullHelpInternal(self):
        """Test that the full help is displayed with -H"""
        try:
            command.test_result = command.CommandResult()
            result = self._DoBinman('-H')
            help_file = os.path.join(self._binman_dir, 'README.rst')
        finally:
            command.test_result = None

    def testHelp(self):
        """Test that the basic help is displayed with -h"""
        result = self._RunBinman('-h')
        self.assertTrue(len(result.stdout) > 200)
        self.assertEqual(0, len(result.stderr))
        self.assertEqual(0, result.return_code)

    def testBoard(self):
        """Test that we can run it with a specific board"""
        self._SetupDtb('005_simple.dts', 'sandbox/u-boot.dtb')
        TestFunctional._MakeInputFile('sandbox/u-boot.bin', U_BOOT_DATA)
        result = self._DoBinman('build', '-n', '-b', 'sandbox')
        self.assertEqual(0, result)

    def testNeedBoard(self):
        """Test that we get an error when no board ius supplied"""
        with self.assertRaises(ValueError) as e:
            result = self._DoBinman('build')
        self.assertIn("Must provide a board to process (use -b <board>)",
                str(e.exception))

    def testMissingDt(self):
        """Test that an invalid device-tree file generates an error"""
        with self.assertRaises(Exception) as e:
            self._RunBinman('build', '-d', 'missing_file')
        # We get one error from libfdt, and a different one from fdtget.
        self.AssertInList(["Couldn't open blob from 'missing_file'",
                           'No such file or directory'], str(e.exception))

    def testBrokenDt(self):
        """Test that an invalid device-tree source file generates an error

        Since this is a source file it should be compiled and the error
        will come from the device-tree compiler (dtc).
        """
        with self.assertRaises(Exception) as e:
            self._RunBinman('build', '-d', self.TestFile('001_invalid.dts'))
        self.assertIn("FATAL ERROR: Unable to parse input tree",
                str(e.exception))

    def testMissingNode(self):
        """Test that a device tree without a 'binman' node generates an error"""
        with self.assertRaises(Exception) as e:
            self._DoBinman('build', '-d', self.TestFile('002_missing_node.dts'))
        self.assertIn("does not have a 'binman' node", str(e.exception))

    def testEmpty(self):
        """Test that an empty binman node works OK (i.e. does nothing)"""
        result = self._RunBinman('build', '-d', self.TestFile('003_empty.dts'))
        self.assertEqual(0, len(result.stderr))
        self.assertEqual(0, result.return_code)

    def testInvalidEntry(self):
        """Test that an invalid entry is flagged"""
        with self.assertRaises(Exception) as e:
            result = self._RunBinman('build', '-d',
                                     self.TestFile('004_invalid_entry.dts'))
        self.assertIn("Unknown entry type 'not-a-valid-type' in node "
                "'/binman/not-a-valid-type'", str(e.exception))

    def testSimple(self):
        """Test a simple binman with a single file"""
        data = self._DoReadFile('005_simple.dts')
        self.assertEqual(U_BOOT_DATA, data)

    def testSimpleDebug(self):
        """Test a simple binman run with debugging enabled"""
        self._DoTestFile('005_simple.dts', debug=True)

    def testDual(self):
        """Test that we can handle creating two images

        This also tests image padding.
        """
        retcode = self._DoTestFile('006_dual_image.dts')
        self.assertEqual(0, retcode)

        image = control.images['image1']
        self.assertEqual(len(U_BOOT_DATA), image.size)
        fname = tools.GetOutputFilename('image1.bin')
        self.assertTrue(os.path.exists(fname))
        with open(fname, 'rb') as fd:
            data = fd.read()
            self.assertEqual(U_BOOT_DATA, data)

        image = control.images['image2']
        self.assertEqual(3 + len(U_BOOT_DATA) + 5, image.size)
        fname = tools.GetOutputFilename('image2.bin')
        self.assertTrue(os.path.exists(fname))
        with open(fname, 'rb') as fd:
            data = fd.read()
            self.assertEqual(U_BOOT_DATA, data[3:7])
            self.assertEqual(tools.GetBytes(0, 3), data[:3])
            self.assertEqual(tools.GetBytes(0, 5), data[7:])

    def testBadAlign(self):
        """Test that an invalid alignment value is detected"""
        with self.assertRaises(ValueError) as e:
            self._DoTestFile('007_bad_align.dts')
        self.assertIn("Node '/binman/u-boot': Alignment 23 must be a power "
                      "of two", str(e.exception))

    def testPackSimple(self):
        """Test that packing works as expected"""
        retcode = self._DoTestFile('008_pack.dts')
        self.assertEqual(0, retcode)
        self.assertIn('image', control.images)
        image = control.images['image']
        entries = image.GetEntries()
        self.assertEqual(5, len(entries))

        # First u-boot
        self.assertIn('u-boot', entries)
        entry = entries['u-boot']
        self.assertEqual(0, entry.offset)
        self.assertEqual(len(U_BOOT_DATA), entry.size)

        # Second u-boot, aligned to 16-byte boundary
        self.assertIn('u-boot-align', entries)
        entry = entries['u-boot-align']
        self.assertEqual(16, entry.offset)
        self.assertEqual(len(U_BOOT_DATA), entry.size)

        # Third u-boot, size 23 bytes
        self.assertIn('u-boot-size', entries)
        entry = entries['u-boot-size']
        self.assertEqual(20, entry.offset)
        self.assertEqual(len(U_BOOT_DATA), entry.contents_size)
        self.assertEqual(23, entry.size)

        # Fourth u-boot, placed immediate after the above
        self.assertIn('u-boot-next', entries)
        entry = entries['u-boot-next']
        self.assertEqual(43, entry.offset)
        self.assertEqual(len(U_BOOT_DATA), entry.size)

        # Fifth u-boot, placed at a fixed offset
        self.assertIn('u-boot-fixed', entries)
        entry = entries['u-boot-fixed']
        self.assertEqual(61, entry.offset)
        self.assertEqual(len(U_BOOT_DATA), entry.size)

        self.assertEqual(65, image.size)

    def testPackExtra(self):
        """Test that extra packing feature works as expected"""
        data, _, _, out_dtb_fname = self._DoReadFileDtb('009_pack_extra.dts',
                                                        update_dtb=True)

        self.assertIn('image', control.images)
        image = control.images['image']
        entries = image.GetEntries()
        self.assertEqual(5, len(entries))

        # First u-boot with padding before and after
        self.assertIn('u-boot', entries)
        entry = entries['u-boot']
        self.assertEqual(0, entry.offset)
        self.assertEqual(3, entry.pad_before)
        self.assertEqual(3 + 5 + len(U_BOOT_DATA), entry.size)
        self.assertEqual(U_BOOT_DATA, entry.data)
        self.assertEqual(tools.GetBytes(0, 3) + U_BOOT_DATA +
                         tools.GetBytes(0, 5), data[:entry.size])
        pos = entry.size

        # Second u-boot has an aligned size, but it has no effect
        self.assertIn('u-boot-align-size-nop', entries)
        entry = entries['u-boot-align-size-nop']
        self.assertEqual(pos, entry.offset)
        self.assertEqual(len(U_BOOT_DATA), entry.size)
        self.assertEqual(U_BOOT_DATA, entry.data)
        self.assertEqual(U_BOOT_DATA, data[pos:pos + entry.size])
        pos += entry.size

        # Third u-boot has an aligned size too
        self.assertIn('u-boot-align-size', entries)
        entry = entries['u-boot-align-size']
        self.assertEqual(pos, entry.offset)
        self.assertEqual(32, entry.size)
        self.assertEqual(U_BOOT_DATA, entry.data)
        self.assertEqual(U_BOOT_DATA + tools.GetBytes(0, 32 - len(U_BOOT_DATA)),
                         data[pos:pos + entry.size])
        pos += entry.size

        # Fourth u-boot has an aligned end
        self.assertIn('u-boot-align-end', entries)
        entry = entries['u-boot-align-end']
        self.assertEqual(48, entry.offset)
        self.assertEqual(16, entry.size)
        self.assertEqual(U_BOOT_DATA, entry.data[:len(U_BOOT_DATA)])
        self.assertEqual(U_BOOT_DATA + tools.GetBytes(0, 16 - len(U_BOOT_DATA)),
                         data[pos:pos + entry.size])
        pos += entry.size

        # Fifth u-boot immediately afterwards
        self.assertIn('u-boot-align-both', entries)
        entry = entries['u-boot-align-both']
        self.assertEqual(64, entry.offset)
        self.assertEqual(64, entry.size)
        self.assertEqual(U_BOOT_DATA, entry.data[:len(U_BOOT_DATA)])
        self.assertEqual(U_BOOT_DATA + tools.GetBytes(0, 64 - len(U_BOOT_DATA)),
                         data[pos:pos + entry.size])

        self.CheckNoGaps(entries)
        self.assertEqual(128, image.size)

        dtb = fdt.Fdt(out_dtb_fname)
        dtb.Scan()
        props = self._GetPropTree(dtb, ['size', 'offset', 'image-pos'])
        expected = {
            'image-pos': 0,
            'offset': 0,
            'size': 128,

            'u-boot:image-pos': 0,
            'u-boot:offset': 0,
            'u-boot:size': 3 + 5 + len(U_BOOT_DATA),

            'u-boot-align-size-nop:image-pos': 12,
            'u-boot-align-size-nop:offset': 12,
            'u-boot-align-size-nop:size': 4,

            'u-boot-align-size:image-pos': 16,
            'u-boot-align-size:offset': 16,
            'u-boot-align-size:size': 32,

            'u-boot-align-end:image-pos': 48,
            'u-boot-align-end:offset': 48,
            'u-boot-align-end:size': 16,

            'u-boot-align-both:image-pos': 64,
            'u-boot-align-both:offset': 64,
            'u-boot-align-both:size': 64,
            }
        self.assertEqual(expected, props)

    def testPackAlignPowerOf2(self):
        """Test that invalid entry alignment is detected"""
        with self.assertRaises(ValueError) as e:
            self._DoTestFile('010_pack_align_power2.dts')
        self.assertIn("Node '/binman/u-boot': Alignment 5 must be a power "
                      "of two", str(e.exception))

    def testPackAlignSizePowerOf2(self):
        """Test that invalid entry size alignment is detected"""
        with self.assertRaises(ValueError) as e:
            self._DoTestFile('011_pack_align_size_power2.dts')
        self.assertIn("Node '/binman/u-boot': Alignment size 55 must be a "
                      "power of two", str(e.exception))

    def testPackInvalidAlign(self):
        """Test detection of an offset that does not match its alignment"""
        with self.assertRaises(ValueError) as e:
            self._DoTestFile('012_pack_inv_align.dts')
        self.assertIn("Node '/binman/u-boot': Offset 0x5 (5) does not match "
                      "align 0x4 (4)", str(e.exception))

    def testPackInvalidSizeAlign(self):
        """Test that invalid entry size alignment is detected"""
        with self.assertRaises(ValueError) as e:
            self._DoTestFile('013_pack_inv_size_align.dts')
        self.assertIn("Node '/binman/u-boot': Size 0x5 (5) does not match "
                      "align-size 0x4 (4)", str(e.exception))

    def testPackOverlap(self):
        """Test that overlapping regions are detected"""
        with self.assertRaises(ValueError) as e:
            self._DoTestFile('014_pack_overlap.dts')
        self.assertIn("Node '/binman/u-boot-align': Offset 0x3 (3) overlaps "
                      "with previous entry '/binman/u-boot' ending at 0x4 (4)",
                      str(e.exception))

    def testPackEntryOverflow(self):
        """Test that entries that overflow their size are detected"""
        with self.assertRaises(ValueError) as e:
            self._DoTestFile('015_pack_overflow.dts')
        self.assertIn("Node '/binman/u-boot': Entry contents size is 0x4 (4) "
                      "but entry size is 0x3 (3)", str(e.exception))

    def testPackImageOverflow(self):
        """Test that entries which overflow the image size are detected"""
        with self.assertRaises(ValueError) as e:
            self._DoTestFile('016_pack_image_overflow.dts')
        self.assertIn("Section '/binman': contents size 0x4 (4) exceeds section "
                      "size 0x3 (3)", str(e.exception))

    def testPackImageSize(self):
        """Test that the image size can be set"""
        retcode = self._DoTestFile('017_pack_image_size.dts')
        self.assertEqual(0, retcode)
        self.assertIn('image', control.images)
        image = control.images['image']
        self.assertEqual(7, image.size)

    def testPackImageSizeAlign(self):
        """Test that image size alignemnt works as expected"""
        retcode = self._DoTestFile('018_pack_image_align.dts')
        self.assertEqual(0, retcode)
        self.assertIn('image', control.images)
        image = control.images['image']
        self.assertEqual(16, image.size)

    def testPackInvalidImageAlign(self):
        """Test that invalid image alignment is detected"""
        with self.assertRaises(ValueError) as e:
            self._DoTestFile('019_pack_inv_image_align.dts')
        self.assertIn("Section '/binman': Size 0x7 (7) does not match "
                      "align-size 0x8 (8)", str(e.exception))

    def testPackAlignPowerOf2(self):
        """Test that invalid image alignment is detected"""
        with self.assertRaises(ValueError) as e:
            self._DoTestFile('020_pack_inv_image_align_power2.dts')
        self.assertIn("Image '/binman': Alignment size 131 must be a power of "
                      "two", str(e.exception))

    def testImagePadByte(self):
        """Test that the image pad byte can be specified"""
        self._SetupSplElf()
        data = self._DoReadFile('021_image_pad.dts')
        self.assertEqual(U_BOOT_SPL_DATA + tools.GetBytes(0xff, 1) +
                         U_BOOT_DATA, data)

    def testImageName(self):
        """Test that image files can be named"""
        retcode = self._DoTestFile('022_image_name.dts')
        self.assertEqual(0, retcode)
        image = control.images['image1']
        fname = tools.GetOutputFilename('test-name')
        self.assertTrue(os.path.exists(fname))

        image = control.images['image2']
        fname = tools.GetOutputFilename('test-name.xx')
        self.assertTrue(os.path.exists(fname))

    def testBlobFilename(self):
        """Test that generic blobs can be provided by filename"""
        data = self._DoReadFile('023_blob.dts')
        self.assertEqual(BLOB_DATA, data)

    def testPackSorted(self):
        """Test that entries can be sorted"""
        self._SetupSplElf()
        data = self._DoReadFile('024_sorted.dts')
        self.assertEqual(tools.GetBytes(0, 1) + U_BOOT_SPL_DATA +
                         tools.GetBytes(0, 2) + U_BOOT_DATA, data)

    def testPackZeroOffset(self):
        """Test that an entry at offset 0 is not given a new offset"""
        with self.assertRaises(ValueError) as e:
            self._DoTestFile('025_pack_zero_size.dts')
        self.assertIn("Node '/binman/u-boot-spl': Offset 0x0 (0) overlaps "
                      "with previous entry '/binman/u-boot' ending at 0x4 (4)",
                      str(e.exception))

    def testPackUbootDtb(self):
        """Test that a device tree can be added to U-Boot"""
        data = self._DoReadFile('026_pack_u_boot_dtb.dts')
        self.assertEqual(U_BOOT_NODTB_DATA + U_BOOT_DTB_DATA, data)

    def testPackX86RomNoSize(self):
        """Test that the end-at-4gb property requires a size property"""
        with self.assertRaises(ValueError) as e:
            self._DoTestFile('027_pack_4gb_no_size.dts')
        self.assertIn("Image '/binman': Section size must be provided when "
                      "using end-at-4gb", str(e.exception))

    def test4gbAndSkipAtStartTogether(self):
        """Test that the end-at-4gb and skip-at-size property can't be used
        together"""
        with self.assertRaises(ValueError) as e:
            self._DoTestFile('098_4gb_and_skip_at_start_together.dts')
        self.assertIn("Image '/binman': Provide either 'end-at-4gb' or "
                      "'skip-at-start'", str(e.exception))

    def testPackX86RomOutside(self):
        """Test that the end-at-4gb property checks for offset boundaries"""
        with self.assertRaises(ValueError) as e:
            self._DoTestFile('028_pack_4gb_outside.dts')
        self.assertIn("Node '/binman/u-boot': Offset 0x0 (0) size 0x4 (4) "
                      "is outside the section '/binman' starting at "
                      '0xffffffe0 (4294967264) of size 0x20 (32)',
                      str(e.exception))

    def testPackX86Rom(self):
        """Test that a basic x86 ROM can be created"""
        self._SetupSplElf()
        data = self._DoReadFile('029_x86_rom.dts')
        self.assertEqual(U_BOOT_DATA + tools.GetBytes(0, 3) + U_BOOT_SPL_DATA +
                         tools.GetBytes(0, 2), data)

    def testPackX86RomMeNoDesc(self):
        """Test that an invalid Intel descriptor entry is detected"""
        try:
            TestFunctional._MakeInputFile('descriptor-empty.bin', b'')
            with self.assertRaises(ValueError) as e:
                self._DoTestFile('163_x86_rom_me_empty.dts')
            self.assertIn("Node '/binman/intel-descriptor': Cannot find Intel Flash Descriptor (FD) signature",
                          str(e.exception))
        finally:
            self._SetupDescriptor()

    def testPackX86RomBadDesc(self):
        """Test that the Intel requires a descriptor entry"""
        with self.assertRaises(ValueError) as e:
            self._DoTestFile('030_x86_rom_me_no_desc.dts')
        self.assertIn("Node '/binman/intel-me': No offset set with "
                      "offset-unset: should another entry provide this correct "
                      "offset?", str(e.exception))

    def testPackX86RomMe(self):
        """Test that an x86 ROM with an ME region can be created"""
        data = self._DoReadFile('031_x86_rom_me.dts')
        expected_desc = tools.ReadFile(self.TestFile('descriptor.bin'))
        if data[:0x1000] != expected_desc:
            self.fail('Expected descriptor binary at start of image')
        self.assertEqual(ME_DATA, data[0x1000:0x1000 + len(ME_DATA)])

    def testPackVga(self):
        """Test that an image with a VGA binary can be created"""
        data = self._DoReadFile('032_intel_vga.dts')
        self.assertEqual(VGA_DATA, data[:len(VGA_DATA)])

    def testPackStart16(self):
        """Test that an image with an x86 start16 region can be created"""
        data = self._DoReadFile('033_x86_start16.dts')
        self.assertEqual(X86_START16_DATA, data[:len(X86_START16_DATA)])

    def testPackPowerpcMpc85xxBootpgResetvec(self):
        """Test that an image with powerpc-mpc85xx-bootpg-resetvec can be
        created"""
        data = self._DoReadFile('150_powerpc_mpc85xx_bootpg_resetvec.dts')
        self.assertEqual(PPC_MPC85XX_BR_DATA, data[:len(PPC_MPC85XX_BR_DATA)])

    def _RunMicrocodeTest(self, dts_fname, nodtb_data, ucode_second=False):
        """Handle running a test for insertion of microcode

        Args:
            dts_fname: Name of test .dts file
            nodtb_data: Data that we expect in the first section
            ucode_second: True if the microsecond entry is second instead of
                third

        Returns:
            Tuple:
                Contents of first region (U-Boot or SPL)
                Offset and size components of microcode pointer, as inserted
                    in the above (two 4-byte words)
        """
        data = self._DoReadFile(dts_fname, True)

        # Now check the device tree has no microcode
        if ucode_second:
            ucode_content = data[len(nodtb_data):]
            ucode_pos = len(nodtb_data)
            dtb_with_ucode = ucode_content[16:]
            fdt_len = self.GetFdtLen(dtb_with_ucode)
        else:
            dtb_with_ucode = data[len(nodtb_data):]
            fdt_len = self.GetFdtLen(dtb_with_ucode)
            ucode_content = dtb_with_ucode[fdt_len:]
            ucode_pos = len(nodtb_data) + fdt_len
        fname = tools.GetOutputFilename('test.dtb')
        with open(fname, 'wb') as fd:
            fd.write(dtb_with_ucode)
        dtb = fdt.FdtScan(fname)
        ucode = dtb.GetNode('/microcode')
        self.assertTrue(ucode)
        for node in ucode.subnodes:
            self.assertFalse(node.props.get('data'))

        # Check that the microcode appears immediately after the Fdt
        # This matches the concatenation of the data properties in
        # the /microcode/update@xxx nodes in 34_x86_ucode.dts.
        ucode_data = struct.pack('>4L', 0x12345678, 0x12345679, 0xabcd0000,
                                 0x78235609)
        self.assertEqual(ucode_data, ucode_content[:len(ucode_data)])

        # Check that the microcode pointer was inserted. It should match the
        # expected offset and size
        pos_and_size = struct.pack('<2L', 0xfffffe00 + ucode_pos,
                                   len(ucode_data))
        u_boot = data[:len(nodtb_data)]
        return u_boot, pos_and_size

    def testPackUbootMicrocode(self):
        """Test that x86 microcode can be handled correctly

        We expect to see the following in the image, in order:
            u-boot-nodtb.bin with a microcode pointer inserted at the correct
                place
            u-boot.dtb with the microcode removed
            the microcode
        """
        first, pos_and_size = self._RunMicrocodeTest('034_x86_ucode.dts',
                                                     U_BOOT_NODTB_DATA)
        self.assertEqual(b'nodtb with microcode' + pos_and_size +
                         b' somewhere in here', first)

    def _RunPackUbootSingleMicrocode(self):
        """Test that x86 microcode can be handled correctly

        We expect to see the following in the image, in order:
            u-boot-nodtb.bin with a microcode pointer inserted at the correct
                place
            u-boot.dtb with the microcode
            an empty microcode region
        """
        # We need the libfdt library to run this test since only that allows
        # finding the offset of a property. This is required by
        # Entry_u_boot_dtb_with_ucode.ObtainContents().
        data = self._DoReadFile('035_x86_single_ucode.dts', True)

        second = data[len(U_BOOT_NODTB_DATA):]

        fdt_len = self.GetFdtLen(second)
        third = second[fdt_len:]
        second = second[:fdt_len]

        ucode_data = struct.pack('>2L', 0x12345678, 0x12345679)
        self.assertIn(ucode_data, second)
        ucode_pos = second.find(ucode_data) + len(U_BOOT_NODTB_DATA)

        # Check that the microcode pointer was inserted. It should match the
        # expected offset and size
        pos_and_size = struct.pack('<2L', 0xfffffe00 + ucode_pos,
                                   len(ucode_data))
        first = data[:len(U_BOOT_NODTB_DATA)]
        self.assertEqual(b'nodtb with microcode' + pos_and_size +
                         b' somewhere in here', first)

    def testPackUbootSingleMicrocode(self):
        """Test that x86 microcode can be handled correctly with fdt_normal.
        """
        self._RunPackUbootSingleMicrocode()

    def testUBootImg(self):
        """Test that u-boot.img can be put in a file"""
        data = self._DoReadFile('036_u_boot_img.dts')
        self.assertEqual(U_BOOT_IMG_DATA, data)

    def testNoMicrocode(self):
        """Test that a missing microcode region is detected"""
        with self.assertRaises(ValueError) as e:
            self._DoReadFile('037_x86_no_ucode.dts', True)
        self.assertIn("Node '/binman/u-boot-dtb-with-ucode': No /microcode "
                      "node found in ", str(e.exception))

    def testMicrocodeWithoutNode(self):
        """Test that a missing u-boot-dtb-with-ucode node is detected"""
        with self.assertRaises(ValueError) as e:
            self._DoReadFile('038_x86_ucode_missing_node.dts', True)
        self.assertIn("Node '/binman/u-boot-with-ucode-ptr': Cannot find "
                "microcode region u-boot-dtb-with-ucode", str(e.exception))

    def testMicrocodeWithoutNode2(self):
        """Test that a missing u-boot-ucode node is detected"""
        with self.assertRaises(ValueError) as e:
            self._DoReadFile('039_x86_ucode_missing_node2.dts', True)
        self.assertIn("Node '/binman/u-boot-with-ucode-ptr': Cannot find "
            "microcode region u-boot-ucode", str(e.exception))

    def testMicrocodeWithoutPtrInElf(self):
        """Test that a U-Boot binary without the microcode symbol is detected"""
        # ELF file without a '_dt_ucode_base_size' symbol
        try:
            TestFunctional._MakeInputFile('u-boot',
                tools.ReadFile(self.ElfTestFile('u_boot_no_ucode_ptr')))

            with self.assertRaises(ValueError) as e:
                self._RunPackUbootSingleMicrocode()
            self.assertIn("Node '/binman/u-boot-with-ucode-ptr': Cannot locate "
                    "_dt_ucode_base_size symbol in u-boot", str(e.exception))

        finally:
            # Put the original file back
            TestFunctional._MakeInputFile('u-boot',
                tools.ReadFile(self.ElfTestFile('u_boot_ucode_ptr')))

    def testMicrocodeNotInImage(self):
        """Test that microcode must be placed within the image"""
        with self.assertRaises(ValueError) as e:
            self._DoReadFile('040_x86_ucode_not_in_image.dts', True)
        self.assertIn("Node '/binman/u-boot-with-ucode-ptr': Microcode "
                "pointer _dt_ucode_base_size at fffffe14 is outside the "
                "section ranging from 00000000 to 0000002e", str(e.exception))

    def testWithoutMicrocode(self):
        """Test that we can cope with an image without microcode (e.g. qemu)"""
        TestFunctional._MakeInputFile('u-boot',
            tools.ReadFile(self.ElfTestFile('u_boot_no_ucode_ptr')))
        data, dtb, _, _ = self._DoReadFileDtb('044_x86_optional_ucode.dts', True)

        # Now check the device tree has no microcode
        self.assertEqual(U_BOOT_NODTB_DATA, data[:len(U_BOOT_NODTB_DATA)])
        second = data[len(U_BOOT_NODTB_DATA):]

        fdt_len = self.GetFdtLen(second)
        self.assertEqual(dtb, second[:fdt_len])

        used_len = len(U_BOOT_NODTB_DATA) + fdt_len
        third = data[used_len:]
        self.assertEqual(tools.GetBytes(0, 0x200 - used_len), third)

    def testUnknownPosSize(self):
        """Test that microcode must be placed within the image"""
        with self.assertRaises(ValueError) as e:
            self._DoReadFile('041_unknown_pos_size.dts', True)
        self.assertIn("Section '/binman': Unable to set offset/size for unknown "
                "entry 'invalid-entry'", str(e.exception))

    def testPackFsp(self):
        """Test that an image with a FSP binary can be created"""
        data = self._DoReadFile('042_intel_fsp.dts')
        self.assertEqual(FSP_DATA, data[:len(FSP_DATA)])

    def testPackCmc(self):
        """Test that an image with a CMC binary can be created"""
        data = self._DoReadFile('043_intel_cmc.dts')
        self.assertEqual(CMC_DATA, data[:len(CMC_DATA)])

    def testPackVbt(self):
        """Test that an image with a VBT binary can be created"""
        data = self._DoReadFile('046_intel_vbt.dts')
        self.assertEqual(VBT_DATA, data[:len(VBT_DATA)])

    def testSplBssPad(self):
        """Test that we can pad SPL's BSS with zeros"""
        # ELF file with a '__bss_size' symbol
        self._SetupSplElf()
        data = self._DoReadFile('047_spl_bss_pad.dts')
        self.assertEqual(U_BOOT_SPL_DATA + tools.GetBytes(0, 10) + U_BOOT_DATA,
                         data)

    def testSplBssPadMissing(self):
        """Test that a missing symbol is detected"""
        self._SetupSplElf('u_boot_ucode_ptr')
        with self.assertRaises(ValueError) as e:
            self._DoReadFile('047_spl_bss_pad.dts')
        self.assertIn('Expected __bss_size symbol in spl/u-boot-spl',
                      str(e.exception))

    def testPackStart16Spl(self):
        """Test that an image with an x86 start16 SPL region can be created"""
        data = self._DoReadFile('048_x86_start16_spl.dts')
        self.assertEqual(X86_START16_SPL_DATA, data[:len(X86_START16_SPL_DATA)])

    def _PackUbootSplMicrocode(self, dts, ucode_second=False):
        """Helper function for microcode tests

        We expect to see the following in the image, in order:
            u-boot-spl-nodtb.bin with a microcode pointer inserted at the
                correct place
            u-boot.dtb with the microcode removed
            the microcode

        Args:
            dts: Device tree file to use for test
            ucode_second: True if the microsecond entry is second instead of
                third
        """
        self._SetupSplElf('u_boot_ucode_ptr')
        first, pos_and_size = self._RunMicrocodeTest(dts, U_BOOT_SPL_NODTB_DATA,
                                                     ucode_second=ucode_second)
        self.assertEqual(b'splnodtb with microc' + pos_and_size +
                         b'ter somewhere in here', first)

    def testPackUbootSplMicrocode(self):
        """Test that x86 microcode can be handled correctly in SPL"""
        self._PackUbootSplMicrocode('049_x86_ucode_spl.dts')

    def testPackUbootSplMicrocodeReorder(self):
        """Test that order doesn't matter for microcode entries

        This is the same as testPackUbootSplMicrocode but when we process the
        u-boot-ucode entry we have not yet seen the u-boot-dtb-with-ucode
        entry, so we reply on binman to try later.
        """
        self._PackUbootSplMicrocode('058_x86_ucode_spl_needs_retry.dts',
                                    ucode_second=True)

    def testPackMrc(self):
        """Test that an image with an MRC binary can be created"""
        data = self._DoReadFile('050_intel_mrc.dts')
        self.assertEqual(MRC_DATA, data[:len(MRC_DATA)])

    def testSplDtb(self):
        """Test that an image with spl/u-boot-spl.dtb can be created"""
        data = self._DoReadFile('051_u_boot_spl_dtb.dts')
        self.assertEqual(U_BOOT_SPL_DTB_DATA, data[:len(U_BOOT_SPL_DTB_DATA)])

    def testSplNoDtb(self):
        """Test that an image with spl/u-boot-spl-nodtb.bin can be created"""
        self._SetupSplElf()
        data = self._DoReadFile('052_u_boot_spl_nodtb.dts')
        self.assertEqual(U_BOOT_SPL_NODTB_DATA, data[:len(U_BOOT_SPL_NODTB_DATA)])

    def checkSymbols(self, dts, base_data, u_boot_offset, entry_args=None,
                     use_expanded=False):
        """Check the image contains the expected symbol values

        Args:
            dts: Device tree file to use for test
            base_data: Data before and after 'u-boot' section
            u_boot_offset: Offset of 'u-boot' section in image
            entry_args: Dict of entry args to supply to binman
                key: arg name
                value: value of that arg
            use_expanded: True to use expanded entries where available, e.g.
                'u-boot-expanded' instead of 'u-boot'
        """
        elf_fname = self.ElfTestFile('u_boot_binman_syms')
        syms = elf.GetSymbols(elf_fname, ['binman', 'image'])
        addr = elf.GetSymbolAddress(elf_fname, '__image_copy_start')
        self.assertEqual(syms['_binman_u_boot_spl_any_prop_offset'].address,
                         addr)

        self._SetupSplElf('u_boot_binman_syms')
        data = self._DoReadFileDtb(dts, entry_args=entry_args,
                                   use_expanded=use_expanded)[0]
        # The image should contain the symbols from u_boot_binman_syms.c
        # Note that image_pos is adjusted by the base address of the image,
        # which is 0x10 in our test image
        sym_values = struct.pack('<LQLL', 0x00,
                                 u_boot_offset + len(U_BOOT_DATA),
                                 0x10 + u_boot_offset, 0x04)
        expected = (sym_values + base_data[20:] +
                    tools.GetBytes(0xff, 1) + U_BOOT_DATA + sym_values +
                    base_data[20:])
        self.assertEqual(expected, data)

    def testSymbols(self):
        """Test binman can assign symbols embedded in U-Boot"""
        self.checkSymbols('053_symbols.dts', U_BOOT_SPL_DATA, 0x18)

    def testSymbolsNoDtb(self):
        """Test binman can assign symbols embedded in U-Boot SPL"""
        self.checkSymbols('196_symbols_nodtb.dts',
                          U_BOOT_SPL_NODTB_DATA + U_BOOT_SPL_DTB_DATA,
                          0x38)

    def testPackUnitAddress(self):
        """Test that we support multiple binaries with the same name"""
        data = self._DoReadFile('054_unit_address.dts')
        self.assertEqual(U_BOOT_DATA + U_BOOT_DATA, data)

    def testSections(self):
        """Basic test of sections"""
        data = self._DoReadFile('055_sections.dts')
        expected = (U_BOOT_DATA + tools.GetBytes(ord('!'), 12) +
                    U_BOOT_DATA + tools.GetBytes(ord('a'), 12) +
                    U_BOOT_DATA + tools.GetBytes(ord('&'), 4))
        self.assertEqual(expected, data)

    def testMap(self):
        """Tests outputting a map of the images"""
        _, _, map_data, _ = self._DoReadFileDtb('055_sections.dts', map=True)
        self.assertEqual('''ImagePos    Offset      Size  Name
00000000  00000000  00000028  main-section
00000000   00000000  00000010  section@0
00000000    00000000  00000004  u-boot
00000010   00000010  00000010  section@1
00000010    00000000  00000004  u-boot
00000020   00000020  00000004  section@2
00000020    00000000  00000004  u-boot
''', map_data)

    def testNamePrefix(self):
        """Tests that name prefixes are used"""
        _, _, map_data, _ = self._DoReadFileDtb('056_name_prefix.dts', map=True)
        self.assertEqual('''ImagePos    Offset      Size  Name
00000000  00000000  00000028  main-section
00000000   00000000  00000010  section@0
00000000    00000000  00000004  ro-u-boot
00000010   00000010  00000010  section@1
00000010    00000000  00000004  rw-u-boot
''', map_data)

    def testUnknownContents(self):
        """Test that obtaining the contents works as expected"""
        with self.assertRaises(ValueError) as e:
            self._DoReadFile('057_unknown_contents.dts', True)
        self.assertIn("Image '/binman': Internal error: Could not complete "
                "processing of contents: remaining ["
                "<binman.etype._testing.Entry__testing ", str(e.exception))

    def testBadChangeSize(self):
        """Test that trying to change the size of an entry fails"""
        try:
            state.SetAllowEntryExpansion(False)
            with self.assertRaises(ValueError) as e:
                self._DoReadFile('059_change_size.dts', True)
            self.assertIn("Node '/binman/_testing': Cannot update entry size from 2 to 3",
                          str(e.exception))
        finally:
            state.SetAllowEntryExpansion(True)

    def testUpdateFdt(self):
        """Test that we can update the device tree with offset/size info"""
        _, _, _, out_dtb_fname = self._DoReadFileDtb('060_fdt_update.dts',
                                                     update_dtb=True)
        dtb = fdt.Fdt(out_dtb_fname)
        dtb.Scan()
        props = self._GetPropTree(dtb, BASE_DTB_PROPS + REPACK_DTB_PROPS)
        self.assertEqual({
            'image-pos': 0,
            'offset': 0,
            '_testing:offset': 32,
            '_testing:size': 2,
            '_testing:image-pos': 32,
            'section@0/u-boot:offset': 0,
            'section@0/u-boot:size': len(U_BOOT_DATA),
            'section@0/u-boot:image-pos': 0,
            'section@0:offset': 0,
            'section@0:size': 16,
            'section@0:image-pos': 0,

            'section@1/u-boot:offset': 0,
            'section@1/u-boot:size': len(U_BOOT_DATA),
            'section@1/u-boot:image-pos': 16,
            'section@1:offset': 16,
            'section@1:size': 16,
            'section@1:image-pos': 16,
            'size': 40
        }, props)

    def testUpdateFdtBad(self):
        """Test that we detect when ProcessFdt never completes"""
        with self.assertRaises(ValueError) as e:
            self._DoReadFileDtb('061_fdt_update_bad.dts', update_dtb=True)
        self.assertIn('Could not complete processing of Fdt: remaining '
                      '[<binman.etype._testing.Entry__testing',
                        str(e.exception))

    def testEntryArgs(self):
        """Test passing arguments to entries from the command line"""
        entry_args = {
            'test-str-arg': 'test1',
            'test-int-arg': '456',
        }
        self._DoReadFileDtb('062_entry_args.dts', entry_args=entry_args)
        self.assertIn('image', control.images)
        entry = control.images['image'].GetEntries()['_testing']
        self.assertEqual('test0', entry.test_str_fdt)
        self.assertEqual('test1', entry.test_str_arg)
        self.assertEqual(123, entry.test_int_fdt)
        self.assertEqual(456, entry.test_int_arg)

    def testEntryArgsMissing(self):
        """Test missing arguments and properties"""
        entry_args = {
            'test-int-arg': '456',
        }
        self._DoReadFileDtb('063_entry_args_missing.dts', entry_args=entry_args)
        entry = control.images['image'].GetEntries()['_testing']
        self.assertEqual('test0', entry.test_str_fdt)
        self.assertEqual(None, entry.test_str_arg)
        self.assertEqual(None, entry.test_int_fdt)
        self.assertEqual(456, entry.test_int_arg)

    def testEntryArgsRequired(self):
        """Test missing arguments and properties"""
        entry_args = {
            'test-int-arg': '456',
        }
        with self.assertRaises(ValueError) as e:
            self._DoReadFileDtb('064_entry_args_required.dts')
        self.assertIn("Node '/binman/_testing': "
            'Missing required properties/entry args: test-str-arg, '
            'test-int-fdt, test-int-arg',
            str(e.exception))

    def testEntryArgsInvalidFormat(self):
        """Test that an invalid entry-argument format is detected"""
        args = ['build', '-d', self.TestFile('064_entry_args_required.dts'),
                '-ano-value']
        with self.assertRaises(ValueError) as e:
            self._DoBinman(*args)
        self.assertIn("Invalid entry arguemnt 'no-value'", str(e.exception))

    def testEntryArgsInvalidInteger(self):
        """Test that an invalid entry-argument integer is detected"""
        entry_args = {
            'test-int-arg': 'abc',
        }
        with self.assertRaises(ValueError) as e:
            self._DoReadFileDtb('062_entry_args.dts', entry_args=entry_args)
        self.assertIn("Node '/binman/_testing': Cannot convert entry arg "
                      "'test-int-arg' (value 'abc') to integer",
            str(e.exception))

    def testEntryArgsInvalidDatatype(self):
        """Test that an invalid entry-argument datatype is detected

        This test could be written in entry_test.py except that it needs
        access to control.entry_args, which seems more than that module should
        be able to see.
        """
        entry_args = {
            'test-bad-datatype-arg': '12',
        }
        with self.assertRaises(ValueError) as e:
            self._DoReadFileDtb('065_entry_args_unknown_datatype.dts',
                                entry_args=entry_args)
        self.assertIn('GetArg() internal error: Unknown data type ',
                      str(e.exception))

    def testText(self):
        """Test for a text entry type"""
        entry_args = {
            'test-id': TEXT_DATA,
            'test-id2': TEXT_DATA2,
            'test-id3': TEXT_DATA3,
        }
        data, _, _, _ = self._DoReadFileDtb('066_text.dts',
                                            entry_args=entry_args)
        expected = (tools.ToBytes(TEXT_DATA) +
                    tools.GetBytes(0, 8 - len(TEXT_DATA)) +
                    tools.ToBytes(TEXT_DATA2) + tools.ToBytes(TEXT_DATA3) +
                    b'some text' + b'more text')
        self.assertEqual(expected, data)

    def testEntryDocs(self):
        """Test for creation of entry documentation"""
        with test_util.capture_sys_output() as (stdout, stderr):
            control.WriteEntryDocs(control.GetEntryModules())
        self.assertTrue(len(stdout.getvalue()) > 0)

    def testEntryDocsMissing(self):
        """Test handling of missing entry documentation"""
        with self.assertRaises(ValueError) as e:
            with test_util.capture_sys_output() as (stdout, stderr):
                control.WriteEntryDocs(control.GetEntryModules(), 'u_boot')
        self.assertIn('Documentation is missing for modules: u_boot',
                      str(e.exception))

    def testFmap(self):
        """Basic test of generation of a flashrom fmap"""
        data = self._DoReadFile('067_fmap.dts')
        fhdr, fentries = fmap_util.DecodeFmap(data[32:])
        expected = (U_BOOT_DATA + tools.GetBytes(ord('!'), 12) +
                    U_BOOT_DATA + tools.GetBytes(ord('a'), 12))
        self.assertEqual(expected, data[:32])
        self.assertEqual(b'__FMAP__', fhdr.signature)
        self.assertEqual(1, fhdr.ver_major)
        self.assertEqual(0, fhdr.ver_minor)
        self.assertEqual(0, fhdr.base)
        expect_size = fmap_util.FMAP_HEADER_LEN + fmap_util.FMAP_AREA_LEN * 5
        self.assertEqual(16 + 16 + expect_size, fhdr.image_size)
        self.assertEqual(b'FMAP', fhdr.name)
        self.assertEqual(5, fhdr.nareas)
        fiter = iter(fentries)

        fentry = next(fiter)
        self.assertEqual(b'SECTION0', fentry.name)
        self.assertEqual(0, fentry.offset)
        self.assertEqual(16, fentry.size)
        self.assertEqual(0, fentry.flags)

        fentry = next(fiter)
        self.assertEqual(b'RO_U_BOOT', fentry.name)
        self.assertEqual(0, fentry.offset)
        self.assertEqual(4, fentry.size)
        self.assertEqual(0, fentry.flags)

        fentry = next(fiter)
        self.assertEqual(b'SECTION1', fentry.name)
        self.assertEqual(16, fentry.offset)
        self.assertEqual(16, fentry.size)
        self.assertEqual(0, fentry.flags)

        fentry = next(fiter)
        self.assertEqual(b'RW_U_BOOT', fentry.name)
        self.assertEqual(16, fentry.offset)
        self.assertEqual(4, fentry.size)
        self.assertEqual(0, fentry.flags)

        fentry = next(fiter)
        self.assertEqual(b'FMAP', fentry.name)
        self.assertEqual(32, fentry.offset)
        self.assertEqual(expect_size, fentry.size)
        self.assertEqual(0, fentry.flags)

    def testBlobNamedByArg(self):
        """Test we can add a blob with the filename coming from an entry arg"""
        entry_args = {
            'cros-ec-rw-path': 'ecrw.bin',
        }
        self._DoReadFileDtb('068_blob_named_by_arg.dts', entry_args=entry_args)

    def testFill(self):
        """Test for an fill entry type"""
        data = self._DoReadFile('069_fill.dts')
        expected = tools.GetBytes(0xff, 8) + tools.GetBytes(0, 8)
        self.assertEqual(expected, data)

    def testFillNoSize(self):
        """Test for an fill entry type with no size"""
        with self.assertRaises(ValueError) as e:
            self._DoReadFile('070_fill_no_size.dts')
        self.assertIn("'fill' entry must have a size property",
                      str(e.exception))

    def _HandleGbbCommand(self, pipe_list):
        """Fake calls to the futility utility"""
        if pipe_list[0][0] == 'futility':
            fname = pipe_list[0][-1]
            # Append our GBB data to the file, which will happen every time the
            # futility command is called.
            with open(fname, 'ab') as fd:
                fd.write(GBB_DATA)
            return command.CommandResult()

    def testGbb(self):
        """Test for the Chromium OS Google Binary Block"""
        command.test_result = self._HandleGbbCommand
        entry_args = {
            'keydir': 'devkeys',
            'bmpblk': 'bmpblk.bin',
        }
        data, _, _, _ = self._DoReadFileDtb('071_gbb.dts', entry_args=entry_args)

        # Since futility
        expected = (GBB_DATA + GBB_DATA + tools.GetBytes(0, 8) +
                    tools.GetBytes(0, 0x2180 - 16))
        self.assertEqual(expected, data)

    def testGbbTooSmall(self):
        """Test for the Chromium OS Google Binary Block being large enough"""
        with self.assertRaises(ValueError) as e:
            self._DoReadFileDtb('072_gbb_too_small.dts')
        self.assertIn("Node '/binman/gbb': GBB is too small",
                      str(e.exception))

    def testGbbNoSize(self):
        """Test for the Chromium OS Google Binary Block having a size"""
        with self.assertRaises(ValueError) as e:
            self._DoReadFileDtb('073_gbb_no_size.dts')
        self.assertIn("Node '/binman/gbb': GBB must have a fixed size",
                      str(e.exception))

    def _HandleVblockCommand(self, pipe_list):
        """Fake calls to the futility utility

        The expected pipe is:

           [('futility', 'vbutil_firmware', '--vblock',
             'vblock.vblock', '--keyblock', 'devkeys/firmware.keyblock',
             '--signprivate', 'devkeys/firmware_data_key.vbprivk',
             '--version', '1', '--fv', 'input.vblock', '--kernelkey',
             'devkeys/kernel_subkey.vbpubk', '--flags', '1')]

        This writes to the output file (here, 'vblock.vblock'). If
        self._hash_data is False, it writes VBLOCK_DATA, else it writes a hash
        of the input data (here, 'input.vblock').
        """
        if pipe_list[0][0] == 'futility':
            fname = pipe_list[0][3]
            with open(fname, 'wb') as fd:
                if self._hash_data:
                    infile = pipe_list[0][11]
                    m = hashlib.sha256()
                    data = tools.ReadFile(infile)
                    m.update(data)
                    fd.write(m.digest())
                else:
                    fd.write(VBLOCK_DATA)

            return command.CommandResult()

    def testVblock(self):
        """Test for the Chromium OS Verified Boot Block"""
        self._hash_data = False
        command.test_result = self._HandleVblockCommand
        entry_args = {
            'keydir': 'devkeys',
        }
        data, _, _, _ = self._DoReadFileDtb('074_vblock.dts',
                                            entry_args=entry_args)
        expected = U_BOOT_DATA + VBLOCK_DATA + U_BOOT_DTB_DATA
        self.assertEqual(expected, data)

    def testVblockNoContent(self):
        """Test we detect a vblock which has no content to sign"""
        with self.assertRaises(ValueError) as e:
            self._DoReadFile('075_vblock_no_content.dts')
        self.assertIn("Node '/binman/vblock': Collection must have a 'content' "
                      'property', str(e.exception))

    def testVblockBadPhandle(self):
        """Test that we detect a vblock with an invalid phandle in contents"""
        with self.assertRaises(ValueError) as e:
            self._DoReadFile('076_vblock_bad_phandle.dts')
        self.assertIn("Node '/binman/vblock': Cannot find node for phandle "
                      '1000', str(e.exception))

    def testVblockBadEntry(self):
        """Test that we detect an entry that points to a non-entry"""
        with self.assertRaises(ValueError) as e:
            self._DoReadFile('077_vblock_bad_entry.dts')
        self.assertIn("Node '/binman/vblock': Cannot find entry for node "
                      "'other'", str(e.exception))

    def testVblockContent(self):
        """Test that the vblock signs the right data"""
        self._hash_data = True
        command.test_result = self._HandleVblockCommand
        entry_args = {
            'keydir': 'devkeys',
        }
        data = self._DoReadFileDtb(
            '189_vblock_content.dts', use_real_dtb=True, update_dtb=True,
            entry_args=entry_args)[0]
        hashlen = 32  # SHA256 hash is 32 bytes
        self.assertEqual(U_BOOT_DATA, data[:len(U_BOOT_DATA)])
        hashval = data[-hashlen:]
        dtb = data[len(U_BOOT_DATA):-hashlen]

        expected_data = U_BOOT_DATA + dtb

        # The hashval should be a hash of the dtb
        m = hashlib.sha256()
        m.update(expected_data)
        expected_hashval = m.digest()
        self.assertEqual(expected_hashval, hashval)

    def testTpl(self):
        """Test that an image with TPL and its device tree can be created"""
        # ELF file with a '__bss_size' symbol
        self._SetupTplElf()
        data = self._DoReadFile('078_u_boot_tpl.dts')
        self.assertEqual(U_BOOT_TPL_DATA + U_BOOT_TPL_DTB_DATA, data)

    def testUsesPos(self):
        """Test that the 'pos' property cannot be used anymore"""
        with self.assertRaises(ValueError) as e:
           data = self._DoReadFile('079_uses_pos.dts')
        self.assertIn("Node '/binman/u-boot': Please use 'offset' instead of "
                      "'pos'", str(e.exception))

    def testFillZero(self):
        """Test for an fill entry type with a size of 0"""
        data = self._DoReadFile('080_fill_empty.dts')
        self.assertEqual(tools.GetBytes(0, 16), data)

    def testTextMissing(self):
        """Test for a text entry type where there is no text"""
        with self.assertRaises(ValueError) as e:
            self._DoReadFileDtb('066_text.dts',)
        self.assertIn("Node '/binman/text': No value provided for text label "
                      "'test-id'", str(e.exception))

    def testPackStart16Tpl(self):
        """Test that an image with an x86 start16 TPL region can be created"""
        data = self._DoReadFile('081_x86_start16_tpl.dts')
        self.assertEqual(X86_START16_TPL_DATA, data[:len(X86_START16_TPL_DATA)])

    def testSelectImage(self):
        """Test that we can select which images to build"""
        expected = 'Skipping images: image1'

        # We should only get the expected message in verbose mode
        for verbosity in (0, 2):
            with test_util.capture_sys_output() as (stdout, stderr):
                retcode = self._DoTestFile('006_dual_image.dts',
                                           verbosity=verbosity,
                                           images=['image2'])
            self.assertEqual(0, retcode)
            if verbosity:
                self.assertIn(expected, stdout.getvalue())
            else:
                self.assertNotIn(expected, stdout.getvalue())

            self.assertFalse(os.path.exists(tools.GetOutputFilename('image1.bin')))
            self.assertTrue(os.path.exists(tools.GetOutputFilename('image2.bin')))
            self._CleanupOutputDir()

    def testUpdateFdtAll(self):
        """Test that all device trees are updated with offset/size info"""
        data = self._DoReadFileRealDtb('082_fdt_update_all.dts')

        base_expected = {
            'section:image-pos': 0,
            'u-boot-tpl-dtb:size': 513,
            'u-boot-spl-dtb:size': 513,
            'u-boot-spl-dtb:offset': 493,
            'image-pos': 0,
            'section/u-boot-dtb:image-pos': 0,
            'u-boot-spl-dtb:image-pos': 493,
            'section/u-boot-dtb:size': 493,
            'u-boot-tpl-dtb:image-pos': 1006,
            'section/u-boot-dtb:offset': 0,
            'section:size': 493,
            'offset': 0,
            'section:offset': 0,
            'u-boot-tpl-dtb:offset': 1006,
            'size': 1519
        }

        # We expect three device-tree files in the output, one after the other.
        # Read them in sequence. We look for an 'spl' property in the SPL tree,
        # and 'tpl' in the TPL tree, to make sure they are distinct from the
        # main U-Boot tree. All three should have the same postions and offset.
        start = 0
        for item in ['', 'spl', 'tpl']:
            dtb = fdt.Fdt.FromData(data[start:])
            dtb.Scan()
            props = self._GetPropTree(dtb, BASE_DTB_PROPS + REPACK_DTB_PROPS +
                                      ['spl', 'tpl'])
            expected = dict(base_expected)
            if item:
                expected[item] = 0
            self.assertEqual(expected, props)
            start += dtb._fdt_obj.totalsize()

    def testUpdateFdtOutput(self):
        """Test that output DTB files are updated"""
        try:
            data, dtb_data, _, _ = self._DoReadFileDtb('082_fdt_update_all.dts',
                    use_real_dtb=True, update_dtb=True, reset_dtbs=False)

            # Unfortunately, compiling a source file always results in a file
            # called source.dtb (see fdt_util.EnsureCompiled()). The test
            # source file (e.g. test/075_fdt_update_all.dts) thus does not enter
            # binman as a file called u-boot.dtb. To fix this, copy the file
            # over to the expected place.
            start = 0
            for fname in ['u-boot.dtb.out', 'spl/u-boot-spl.dtb.out',
                          'tpl/u-boot-tpl.dtb.out']:
                dtb = fdt.Fdt.FromData(data[start:])
                size = dtb._fdt_obj.totalsize()
                pathname = tools.GetOutputFilename(os.path.split(fname)[1])
                outdata = tools.ReadFile(pathname)
                name = os.path.split(fname)[0]

                if name:
                    orig_indata = self._GetDtbContentsForSplTpl(dtb_data, name)
                else:
                    orig_indata = dtb_data
                self.assertNotEqual(outdata, orig_indata,
                        "Expected output file '%s' be updated" % pathname)
                self.assertEqual(outdata, data[start:start + size],
                        "Expected output file '%s' to match output image" %
                        pathname)
                start += size
        finally:
            self._ResetDtbs()

    def _decompress(self, data):
        return tools.Decompress(data, 'lz4')

    def testCompress(self):
        """Test compression of blobs"""
        self._CheckLz4()
        data, _, _, out_dtb_fname = self._DoReadFileDtb('083_compress.dts',
                                            use_real_dtb=True, update_dtb=True)
        dtb = fdt.Fdt(out_dtb_fname)
        dtb.Scan()
        props = self._GetPropTree(dtb, ['size', 'uncomp-size'])
        orig = self._decompress(data)
        self.assertEquals(COMPRESS_DATA, orig)

        # Do a sanity check on various fields
        image = control.images['image']
        entries = image.GetEntries()
        self.assertEqual(1, len(entries))

        entry = entries['blob']
        self.assertEqual(COMPRESS_DATA, entry.uncomp_data)
        self.assertEqual(len(COMPRESS_DATA), entry.uncomp_size)
        orig = self._decompress(entry.data)
        self.assertEqual(orig, entry.uncomp_data)

        self.assertEqual(image.data, entry.data)

        expected = {
            'blob:uncomp-size': len(COMPRESS_DATA),
            'blob:size': len(data),
            'size': len(data),
            }
        self.assertEqual(expected, props)

    def testFiles(self):
        """Test bringing in multiple files"""
        data = self._DoReadFile('084_files.dts')
        self.assertEqual(FILES_DATA, data)

    def testFilesCompress(self):
        """Test bringing in multiple files and compressing them"""
        self._CheckLz4()
        data = self._DoReadFile('085_files_compress.dts')

        image = control.images['image']
        entries = image.GetEntries()
        files = entries['files']
        entries = files._entries

        orig = b''
        for i in range(1, 3):
            key = '%d.dat' % i
            start = entries[key].image_pos
            len = entries[key].size
            chunk = data[start:start + len]
            orig += self._decompress(chunk)

        self.assertEqual(FILES_DATA, orig)

    def testFilesMissing(self):
        """Test missing files"""
        with self.assertRaises(ValueError) as e:
            data = self._DoReadFile('086_files_none.dts')
        self.assertIn("Node '/binman/files': Pattern \'files/*.none\' matched "
                      'no files', str(e.exception))

    def testFilesNoPattern(self):
        """Test missing files"""
        with self.assertRaises(ValueError) as e:
            data = self._DoReadFile('087_files_no_pattern.dts')
        self.assertIn("Node '/binman/files': Missing 'pattern' property",
                      str(e.exception))

    def testExpandSize(self):
        """Test an expanding entry"""
        data, _, map_data, _ = self._DoReadFileDtb('088_expand_size.dts',
                                                   map=True)
        expect = (tools.GetBytes(ord('a'), 8) + U_BOOT_DATA +
                  MRC_DATA + tools.GetBytes(ord('b'), 1) + U_BOOT_DATA +
                  tools.GetBytes(ord('c'), 8) + U_BOOT_DATA +
                  tools.GetBytes(ord('d'), 8))
        self.assertEqual(expect, data)
        self.assertEqual('''ImagePos    Offset      Size  Name
00000000  00000000  00000028  main-section
00000000   00000000  00000008  fill
00000008   00000008  00000004  u-boot
0000000c   0000000c  00000004  section
0000000c    00000000  00000003  intel-mrc
00000010   00000010  00000004  u-boot2
00000014   00000014  0000000c  section2
00000014    00000000  00000008  fill
0000001c    00000008  00000004  u-boot
00000020   00000020  00000008  fill2
''', map_data)

    def testExpandSizeBad(self):
        """Test an expanding entry which fails to provide contents"""
        with test_util.capture_sys_output() as (stdout, stderr):
            with self.assertRaises(ValueError) as e:
                self._DoReadFileDtb('089_expand_size_bad.dts', map=True)
        self.assertIn("Node '/binman/_testing': Cannot obtain contents when "
                      'expanding entry', str(e.exception))

    def testHash(self):
        """Test hashing of the contents of an entry"""
        _, _, _, out_dtb_fname = self._DoReadFileDtb('090_hash.dts',
                use_real_dtb=True, update_dtb=True)
        dtb = fdt.Fdt(out_dtb_fname)
        dtb.Scan()
        hash_node = dtb.GetNode('/binman/u-boot/hash').props['value']
        m = hashlib.sha256()
        m.update(U_BOOT_DATA)
        self.assertEqual(m.digest(), b''.join(hash_node.value))

    def testHashNoAlgo(self):
        with self.assertRaises(ValueError) as e:
            self._DoReadFileDtb('091_hash_no_algo.dts', update_dtb=True)
        self.assertIn("Node \'/binman/u-boot\': Missing \'algo\' property for "
                      'hash node', str(e.exception))

    def testHashBadAlgo(self):
        with self.assertRaises(ValueError) as e:
            self._DoReadFileDtb('092_hash_bad_algo.dts', update_dtb=True)
        self.assertIn("Node '/binman/u-boot': Unknown hash algorithm",
                      str(e.exception))

    def testHashSection(self):
        """Test hashing of the contents of an entry"""
        _, _, _, out_dtb_fname = self._DoReadFileDtb('099_hash_section.dts',
                use_real_dtb=True, update_dtb=True)
        dtb = fdt.Fdt(out_dtb_fname)
        dtb.Scan()
        hash_node = dtb.GetNode('/binman/section/hash').props['value']
        m = hashlib.sha256()
        m.update(U_BOOT_DATA)
        m.update(tools.GetBytes(ord('a'), 16))
        self.assertEqual(m.digest(), b''.join(hash_node.value))

    def testPackUBootTplMicrocode(self):
        """Test that x86 microcode can be handled correctly in TPL

        We expect to see the following in the image, in order:
            u-boot-tpl-nodtb.bin with a microcode pointer inserted at the correct
                place
            u-boot-tpl.dtb with the microcode removed
            the microcode
        """
        self._SetupTplElf('u_boot_ucode_ptr')
        first, pos_and_size = self._RunMicrocodeTest('093_x86_tpl_ucode.dts',
                                                     U_BOOT_TPL_NODTB_DATA)
        self.assertEqual(b'tplnodtb with microc' + pos_and_size +
                         b'ter somewhere in here', first)

    def testFmapX86(self):
        """Basic test of generation of a flashrom fmap"""
        data = self._DoReadFile('094_fmap_x86.dts')
        fhdr, fentries = fmap_util.DecodeFmap(data[32:])
        expected = U_BOOT_DATA + MRC_DATA + tools.GetBytes(ord('a'), 32 - 7)
        self.assertEqual(expected, data[:32])
        fhdr, fentries = fmap_util.DecodeFmap(data[32:])

        self.assertEqual(0x100, fhdr.image_size)

        self.assertEqual(0, fentries[0].offset)
        self.assertEqual(4, fentries[0].size)
        self.assertEqual(b'U_BOOT', fentries[0].name)

        self.assertEqual(4, fentries[1].offset)
        self.assertEqual(3, fentries[1].size)
        self.assertEqual(b'INTEL_MRC', fentries[1].name)

        self.assertEqual(32, fentries[2].offset)
        self.assertEqual(fmap_util.FMAP_HEADER_LEN +
                         fmap_util.FMAP_AREA_LEN * 3, fentries[2].size)
        self.assertEqual(b'FMAP', fentries[2].name)

    def testFmapX86Section(self):
        """Basic test of generation of a flashrom fmap"""
        data = self._DoReadFile('095_fmap_x86_section.dts')
        expected = U_BOOT_DATA + MRC_DATA + tools.GetBytes(ord('b'), 32 - 7)
        self.assertEqual(expected, data[:32])
        fhdr, fentries = fmap_util.DecodeFmap(data[36:])

        self.assertEqual(0x180, fhdr.image_size)
        expect_size = fmap_util.FMAP_HEADER_LEN + fmap_util.FMAP_AREA_LEN * 4
        fiter = iter(fentries)

        fentry = next(fiter)
        self.assertEqual(b'U_BOOT', fentry.name)
        self.assertEqual(0, fentry.offset)
        self.assertEqual(4, fentry.size)

        fentry = next(fiter)
        self.assertEqual(b'SECTION', fentry.name)
        self.assertEqual(4, fentry.offset)
        self.assertEqual(0x20 + expect_size, fentry.size)

        fentry = next(fiter)
        self.assertEqual(b'INTEL_MRC', fentry.name)
        self.assertEqual(4, fentry.offset)
        self.assertEqual(3, fentry.size)

        fentry = next(fiter)
        self.assertEqual(b'FMAP', fentry.name)
        self.assertEqual(36, fentry.offset)
        self.assertEqual(expect_size, fentry.size)

    def testElf(self):
        """Basic test of ELF entries"""
        self._SetupSplElf()
        self._SetupTplElf()
        with open(self.ElfTestFile('bss_data'), 'rb') as fd:
            TestFunctional._MakeInputFile('-boot', fd.read())
        data = self._DoReadFile('096_elf.dts')

    def testElfStrip(self):
        """Basic test of ELF entries"""
        self._SetupSplElf()
        with open(self.ElfTestFile('bss_data'), 'rb') as fd:
            TestFunctional._MakeInputFile('-boot', fd.read())
        data = self._DoReadFile('097_elf_strip.dts')

    def testPackOverlapMap(self):
        """Test that overlapping regions are detected"""
        with test_util.capture_sys_output() as (stdout, stderr):
            with self.assertRaises(ValueError) as e:
                self._DoTestFile('014_pack_overlap.dts', map=True)
        map_fname = tools.GetOutputFilename('image.map')
        self.assertEqual("Wrote map file '%s' to show errors\n" % map_fname,
                         stdout.getvalue())

        # We should not get an inmage, but there should be a map file
        self.assertFalse(os.path.exists(tools.GetOutputFilename('image.bin')))
        self.assertTrue(os.path.exists(map_fname))
        map_data = tools.ReadFile(map_fname, binary=False)
        self.assertEqual('''ImagePos    Offset      Size  Name
<none>    00000000  00000008  main-section
<none>     00000000  00000004  u-boot
<none>     00000003  00000004  u-boot-align
''', map_data)

    def testPackRefCode(self):
        """Test that an image with an Intel Reference code binary works"""
        data = self._DoReadFile('100_intel_refcode.dts')
        self.assertEqual(REFCODE_DATA, data[:len(REFCODE_DATA)])

    def testSectionOffset(self):
        """Tests use of a section with an offset"""
        data, _, map_data, _ = self._DoReadFileDtb('101_sections_offset.dts',
                                                   map=True)
        self.assertEqual('''ImagePos    Offset      Size  Name
00000000  00000000  00000038  main-section
00000004   00000004  00000010  section@0
00000004    00000000  00000004  u-boot
00000018   00000018  00000010  section@1
00000018    00000000  00000004  u-boot
0000002c   0000002c  00000004  section@2
0000002c    00000000  00000004  u-boot
''', map_data)
        self.assertEqual(data,
                         tools.GetBytes(0x26, 4) + U_BOOT_DATA +
                             tools.GetBytes(0x21, 12) +
                         tools.GetBytes(0x26, 4) + U_BOOT_DATA +
                             tools.GetBytes(0x61, 12) +
                         tools.GetBytes(0x26, 4) + U_BOOT_DATA +
                             tools.GetBytes(0x26, 8))

    def testCbfsRaw(self):
        """Test base handling of a Coreboot Filesystem (CBFS)

        The exact contents of the CBFS is verified by similar tests in
        cbfs_util_test.py. The tests here merely check that the files added to
        the CBFS can be found in the final image.
        """
        data = self._DoReadFile('102_cbfs_raw.dts')
        size = 0xb0

        cbfs = cbfs_util.CbfsReader(data)
        self.assertEqual(size, cbfs.rom_size)

        self.assertIn('u-boot-dtb', cbfs.files)
        cfile = cbfs.files['u-boot-dtb']
        self.assertEqual(U_BOOT_DTB_DATA, cfile.data)

    def testCbfsArch(self):
        """Test on non-x86 architecture"""
        data = self._DoReadFile('103_cbfs_raw_ppc.dts')
        size = 0x100

        cbfs = cbfs_util.CbfsReader(data)
        self.assertEqual(size, cbfs.rom_size)

        self.assertIn('u-boot-dtb', cbfs.files)
        cfile = cbfs.files['u-boot-dtb']
        self.assertEqual(U_BOOT_DTB_DATA, cfile.data)

    def testCbfsStage(self):
        """Tests handling of a Coreboot Filesystem (CBFS)"""
        if not elf.ELF_TOOLS:
            self.skipTest('Python elftools not available')
        elf_fname = os.path.join(self._indir, 'cbfs-stage.elf')
        elf.MakeElf(elf_fname, U_BOOT_DATA, U_BOOT_DTB_DATA)
        size = 0xb0

        data = self._DoReadFile('104_cbfs_stage.dts')
        cbfs = cbfs_util.CbfsReader(data)
        self.assertEqual(size, cbfs.rom_size)

        self.assertIn('u-boot', cbfs.files)
        cfile = cbfs.files['u-boot']
        self.assertEqual(U_BOOT_DATA + U_BOOT_DTB_DATA, cfile.data)

    def testCbfsRawCompress(self):
        """Test handling of compressing raw files"""
        self._CheckLz4()
        data = self._DoReadFile('105_cbfs_raw_compress.dts')
        size = 0x140

        cbfs = cbfs_util.CbfsReader(data)
        self.assertIn('u-boot', cbfs.files)
        cfile = cbfs.files['u-boot']
        self.assertEqual(COMPRESS_DATA, cfile.data)

    def testCbfsBadArch(self):
        """Test handling of a bad architecture"""
        with self.assertRaises(ValueError) as e:
            self._DoReadFile('106_cbfs_bad_arch.dts')
        self.assertIn("Invalid architecture 'bad-arch'", str(e.exception))

    def testCbfsNoSize(self):
        """Test handling of a missing size property"""
        with self.assertRaises(ValueError) as e:
            self._DoReadFile('107_cbfs_no_size.dts')
        self.assertIn('entry must have a size property', str(e.exception))

    def testCbfsNoContents(self):
        """Test handling of a CBFS entry which does not provide contentsy"""
        with self.assertRaises(ValueError) as e:
            self._DoReadFile('108_cbfs_no_contents.dts')
        self.assertIn('Could not complete processing of contents',
                      str(e.exception))

    def testCbfsBadCompress(self):
        """Test handling of a bad architecture"""
        with self.assertRaises(ValueError) as e:
            self._DoReadFile('109_cbfs_bad_compress.dts')
        self.assertIn("Invalid compression in 'u-boot': 'invalid-algo'",
                      str(e.exception))

    def testCbfsNamedEntries(self):
        """Test handling of named entries"""
        data = self._DoReadFile('110_cbfs_name.dts')

        cbfs = cbfs_util.CbfsReader(data)
        self.assertIn('FRED', cbfs.files)
        cfile1 = cbfs.files['FRED']
        self.assertEqual(U_BOOT_DATA, cfile1.data)

        self.assertIn('hello', cbfs.files)
        cfile2 = cbfs.files['hello']
        self.assertEqual(U_BOOT_DTB_DATA, cfile2.data)

    def _SetupIfwi(self, fname):
        """Set up to run an IFWI test

        Args:
            fname: Filename of input file to provide (fitimage.bin or ifwi.bin)
        """
        self._SetupSplElf()
        self._SetupTplElf()

        # Intel Integrated Firmware Image (IFWI) file
        with gzip.open(self.TestFile('%s.gz' % fname), 'rb') as fd:
            data = fd.read()
        TestFunctional._MakeInputFile(fname,data)

    def _CheckIfwi(self, data):
        """Check that an image with an IFWI contains the correct output

        Args:
            data: Conents of output file
        """
        expected_desc = tools.ReadFile(self.TestFile('descriptor.bin'))
        if data[:0x1000] != expected_desc:
            self.fail('Expected descriptor binary at start of image')

        # We expect to find the TPL wil in subpart IBBP entry IBBL
        image_fname = tools.GetOutputFilename('image.bin')
        tpl_fname = tools.GetOutputFilename('tpl.out')
        tools.RunIfwiTool(image_fname, tools.CMD_EXTRACT, fname=tpl_fname,
                          subpart='IBBP', entry_name='IBBL')

        tpl_data = tools.ReadFile(tpl_fname)
        self.assertEqual(U_BOOT_TPL_DATA, tpl_data[:len(U_BOOT_TPL_DATA)])

    def testPackX86RomIfwi(self):
        """Test that an x86 ROM with Integrated Firmware Image can be created"""
        self._SetupIfwi('fitimage.bin')
        data = self._DoReadFile('111_x86_rom_ifwi.dts')
        self._CheckIfwi(data)

    def testPackX86RomIfwiNoDesc(self):
        """Test that an x86 ROM with IFWI can be created from an ifwi.bin file"""
        self._SetupIfwi('ifwi.bin')
        data = self._DoReadFile('112_x86_rom_ifwi_nodesc.dts')
        self._CheckIfwi(data)

    def testPackX86RomIfwiNoData(self):
        """Test that an x86 ROM with IFWI handles missing data"""
        self._SetupIfwi('ifwi.bin')
        with self.assertRaises(ValueError) as e:
            data = self._DoReadFile('113_x86_rom_ifwi_nodata.dts')
        self.assertIn('Could not complete processing of contents',
                      str(e.exception))

    def testCbfsOffset(self):
        """Test a CBFS with files at particular offsets

        Like all CFBS tests, this is just checking the logic that calls
        cbfs_util. See cbfs_util_test for fully tests (e.g. test_cbfs_offset()).
        """
        data = self._DoReadFile('114_cbfs_offset.dts')
        size = 0x200

        cbfs = cbfs_util.CbfsReader(data)
        self.assertEqual(size, cbfs.rom_size)

        self.assertIn('u-boot', cbfs.files)
        cfile = cbfs.files['u-boot']
        self.assertEqual(U_BOOT_DATA, cfile.data)
        self.assertEqual(0x40, cfile.cbfs_offset)

        self.assertIn('u-boot-dtb', cbfs.files)
        cfile2 = cbfs.files['u-boot-dtb']
        self.assertEqual(U_BOOT_DTB_DATA, cfile2.data)
        self.assertEqual(0x140, cfile2.cbfs_offset)

    def testFdtmap(self):
        """Test an FDT map can be inserted in the image"""
        data = self.data = self._DoReadFileRealDtb('115_fdtmap.dts')
        fdtmap_data = data[len(U_BOOT_DATA):]
        magic = fdtmap_data[:8]
        self.assertEqual(b'_FDTMAP_', magic)
        self.assertEqual(tools.GetBytes(0, 8), fdtmap_data[8:16])

        fdt_data = fdtmap_data[16:]
        dtb = fdt.Fdt.FromData(fdt_data)
        dtb.Scan()
        props = self._GetPropTree(dtb, BASE_DTB_PROPS, prefix='/')
        self.assertEqual({
            'image-pos': 0,
            'offset': 0,
            'u-boot:offset': 0,
            'u-boot:size': len(U_BOOT_DATA),
            'u-boot:image-pos': 0,
            'fdtmap:image-pos': 4,
            'fdtmap:offset': 4,
            'fdtmap:size': len(fdtmap_data),
            'size': len(data),
        }, props)

    def testFdtmapNoMatch(self):
        """Check handling of an FDT map when the section cannot be found"""
        self.data = self._DoReadFileRealDtb('115_fdtmap.dts')

        # Mangle the section name, which should cause a mismatch between the
        # correct FDT path and the one expected by the section
        image = control.images['image']
        image._node.path += '-suffix'
        entries = image.GetEntries()
        fdtmap = entries['fdtmap']
        with self.assertRaises(ValueError) as e:
            fdtmap._GetFdtmap()
        self.assertIn("Cannot locate node for path '/binman-suffix'",
                      str(e.exception))

    def testFdtmapHeader(self):
        """Test an FDT map and image header can be inserted in the image"""
        data = self.data = self._DoReadFileRealDtb('116_fdtmap_hdr.dts')
        fdtmap_pos = len(U_BOOT_DATA)
        fdtmap_data = data[fdtmap_pos:]
        fdt_data = fdtmap_data[16:]
        dtb = fdt.Fdt.FromData(fdt_data)
        fdt_size = dtb.GetFdtObj().totalsize()
        hdr_data = data[-8:]
        self.assertEqual(b'BinM', hdr_data[:4])
        offset = struct.unpack('<I', hdr_data[4:])[0] & 0xffffffff
        self.assertEqual(fdtmap_pos - 0x400, offset - (1 << 32))

    def testFdtmapHeaderStart(self):
        """Test an image header can be inserted at the image start"""
        data = self.data = self._DoReadFileRealDtb('117_fdtmap_hdr_start.dts')
        fdtmap_pos = 0x100 + len(U_BOOT_DATA)
        hdr_data = data[:8]
        self.assertEqual(b'BinM', hdr_data[:4])
        offset = struct.unpack('<I', hdr_data[4:])[0]
        self.assertEqual(fdtmap_pos, offset)

    def testFdtmapHeaderPos(self):
        """Test an image header can be inserted at a chosen position"""
        data = self.data = self._DoReadFileRealDtb('118_fdtmap_hdr_pos.dts')
        fdtmap_pos = 0x100 + len(U_BOOT_DATA)
        hdr_data = data[0x80:0x88]
        self.assertEqual(b'BinM', hdr_data[:4])
        offset = struct.unpack('<I', hdr_data[4:])[0]
        self.assertEqual(fdtmap_pos, offset)

    def testHeaderMissingFdtmap(self):
        """Test an image header requires an fdtmap"""
        with self.assertRaises(ValueError) as e:
            self.data = self._DoReadFileRealDtb('119_fdtmap_hdr_missing.dts')
        self.assertIn("'image_header' section must have an 'fdtmap' sibling",
                      str(e.exception))

    def testHeaderNoLocation(self):
        """Test an image header with a no specified location is detected"""
        with self.assertRaises(ValueError) as e:
            self.data = self._DoReadFileRealDtb('120_hdr_no_location.dts')
        self.assertIn("Invalid location 'None', expected 'start' or 'end'",
                      str(e.exception))

    def testEntryExpand(self):
        """Test expanding an entry after it is packed"""
        data = self._DoReadFile('121_entry_expand.dts')
        self.assertEqual(b'aaa', data[:3])
        self.assertEqual(U_BOOT_DATA, data[3:3 + len(U_BOOT_DATA)])
        self.assertEqual(b'aaa', data[-3:])

    def testEntryExpandBad(self):
        """Test expanding an entry after it is packed, twice"""
        with self.assertRaises(ValueError) as e:
            self._DoReadFile('122_entry_expand_twice.dts')
        self.assertIn("Image '/binman': Entries changed size after packing",
                      str(e.exception))

    def testEntryExpandSection(self):
        """Test expanding an entry within a section after it is packed"""
        data = self._DoReadFile('123_entry_expand_section.dts')
        self.assertEqual(b'aaa', data[:3])
        self.assertEqual(U_BOOT_DATA, data[3:3 + len(U_BOOT_DATA)])
        self.assertEqual(b'aaa', data[-3:])

    def testCompressDtb(self):
        """Test that compress of device-tree files is supported"""
        self._CheckLz4()
        data = self.data = self._DoReadFileRealDtb('124_compress_dtb.dts')
        self.assertEqual(U_BOOT_DATA, data[:len(U_BOOT_DATA)])
        comp_data = data[len(U_BOOT_DATA):]
        orig = self._decompress(comp_data)
        dtb = fdt.Fdt.FromData(orig)
        dtb.Scan()
        props = self._GetPropTree(dtb, ['size', 'uncomp-size'])
        expected = {
            'u-boot:size': len(U_BOOT_DATA),
            'u-boot-dtb:uncomp-size': len(orig),
            'u-boot-dtb:size': len(comp_data),
            'size': len(data),
            }
        self.assertEqual(expected, props)

    def testCbfsUpdateFdt(self):
        """Test that we can update the device tree with CBFS offset/size info"""
        self._CheckLz4()
        data, _, _, out_dtb_fname = self._DoReadFileDtb('125_cbfs_update.dts',
                                                        update_dtb=True)
        dtb = fdt.Fdt(out_dtb_fname)
        dtb.Scan()
        props = self._GetPropTree(dtb, BASE_DTB_PROPS + ['uncomp-size'])
        del props['cbfs/u-boot:size']
        self.assertEqual({
            'offset': 0,
            'size': len(data),
            'image-pos': 0,
            'cbfs:offset': 0,
            'cbfs:size': len(data),
            'cbfs:image-pos': 0,
            'cbfs/u-boot:offset': 0x38,
            'cbfs/u-boot:uncomp-size': len(U_BOOT_DATA),
            'cbfs/u-boot:image-pos': 0x38,
            'cbfs/u-boot-dtb:offset': 0xb8,
            'cbfs/u-boot-dtb:size': len(U_BOOT_DATA),
            'cbfs/u-boot-dtb:image-pos': 0xb8,
            }, props)

    def testCbfsBadType(self):
        """Test an image header with a no specified location is detected"""
        with self.assertRaises(ValueError) as e:
            self._DoReadFile('126_cbfs_bad_type.dts')
        self.assertIn("Unknown cbfs-type 'badtype'", str(e.exception))

    def testList(self):
        """Test listing the files in an image"""
        self._CheckLz4()
        data = self._DoReadFile('127_list.dts')
        image = control.images['image']
        entries = image.BuildEntryList()
        self.assertEqual(7, len(entries))

        ent = entries[0]
        self.assertEqual(0, ent.indent)
        self.assertEqual('main-section', ent.name)
        self.assertEqual('section', ent.etype)
        self.assertEqual(len(data), ent.size)
        self.assertEqual(0, ent.image_pos)
        self.assertEqual(None, ent.uncomp_size)
        self.assertEqual(0, ent.offset)

        ent = entries[1]
        self.assertEqual(1, ent.indent)
        self.assertEqual('u-boot', ent.name)
        self.assertEqual('u-boot', ent.etype)
        self.assertEqual(len(U_BOOT_DATA), ent.size)
        self.assertEqual(0, ent.image_pos)
        self.assertEqual(None, ent.uncomp_size)
        self.assertEqual(0, ent.offset)

        ent = entries[2]
        self.assertEqual(1, ent.indent)
        self.assertEqual('section', ent.name)
        self.assertEqual('section', ent.etype)
        section_size = ent.size
        self.assertEqual(0x100, ent.image_pos)
        self.assertEqual(None, ent.uncomp_size)
        self.assertEqual(0x100, ent.offset)

        ent = entries[3]
        self.assertEqual(2, ent.indent)
        self.assertEqual('cbfs', ent.name)
        self.assertEqual('cbfs', ent.etype)
        self.assertEqual(0x400, ent.size)
        self.assertEqual(0x100, ent.image_pos)
        self.assertEqual(None, ent.uncomp_size)
        self.assertEqual(0, ent.offset)

        ent = entries[4]
        self.assertEqual(3, ent.indent)
        self.assertEqual('u-boot', ent.name)
        self.assertEqual('u-boot', ent.etype)
        self.assertEqual(len(U_BOOT_DATA), ent.size)
        self.assertEqual(0x138, ent.image_pos)
        self.assertEqual(None, ent.uncomp_size)
        self.assertEqual(0x38, ent.offset)

        ent = entries[5]
        self.assertEqual(3, ent.indent)
        self.assertEqual('u-boot-dtb', ent.name)
        self.assertEqual('text', ent.etype)
        self.assertGreater(len(COMPRESS_DATA), ent.size)
        self.assertEqual(0x178, ent.image_pos)
        self.assertEqual(len(COMPRESS_DATA), ent.uncomp_size)
        self.assertEqual(0x78, ent.offset)

        ent = entries[6]
        self.assertEqual(2, ent.indent)
        self.assertEqual('u-boot-dtb', ent.name)
        self.assertEqual('u-boot-dtb', ent.etype)
        self.assertEqual(0x500, ent.image_pos)
        self.assertEqual(len(U_BOOT_DTB_DATA), ent.uncomp_size)
        dtb_size = ent.size
        # Compressing this data expands it since headers are added
        self.assertGreater(dtb_size, len(U_BOOT_DTB_DATA))
        self.assertEqual(0x400, ent.offset)

        self.assertEqual(len(data), 0x100 + section_size)
        self.assertEqual(section_size, 0x400 + dtb_size)

    def testFindFdtmap(self):
        """Test locating an FDT map in an image"""
        self._CheckLz4()
        data = self.data = self._DoReadFileRealDtb('128_decode_image.dts')
        image = control.images['image']
        entries = image.GetEntries()
        entry = entries['fdtmap']
        self.assertEqual(entry.image_pos, fdtmap.LocateFdtmap(data))

    def testFindFdtmapMissing(self):
        """Test failing to locate an FDP map"""
        data = self._DoReadFile('005_simple.dts')
        self.assertEqual(None, fdtmap.LocateFdtmap(data))

    def testFindImageHeader(self):
        """Test locating a image header"""
        self._CheckLz4()
        data = self.data = self._DoReadFileRealDtb('128_decode_image.dts')
        image = control.images['image']
        entries = image.GetEntries()
        entry = entries['fdtmap']
        # The header should point to the FDT map
        self.assertEqual(entry.image_pos, image_header.LocateHeaderOffset(data))

    def testFindImageHeaderStart(self):
        """Test locating a image header located at the start of an image"""
        data = self.data = self._DoReadFileRealDtb('117_fdtmap_hdr_start.dts')
        image = control.images['image']
        entries = image.GetEntries()
        entry = entries['fdtmap']
        # The header should point to the FDT map
        self.assertEqual(entry.image_pos, image_header.LocateHeaderOffset(data))

    def testFindImageHeaderMissing(self):
        """Test failing to locate an image header"""
        data = self._DoReadFile('005_simple.dts')
        self.assertEqual(None, image_header.LocateHeaderOffset(data))

    def testReadImage(self):
        """Test reading an image and accessing its FDT map"""
        self._CheckLz4()
        data = self.data = self._DoReadFileRealDtb('128_decode_image.dts')
        image_fname = tools.GetOutputFilename('image.bin')
        orig_image = control.images['image']
        image = Image.FromFile(image_fname)
        self.assertEqual(orig_image.GetEntries().keys(),
                         image.GetEntries().keys())

        orig_entry = orig_image.GetEntries()['fdtmap']
        entry = image.GetEntries()['fdtmap']
        self.assertEquals(orig_entry.offset, entry.offset)
        self.assertEquals(orig_entry.size, entry.size)
        self.assertEquals(orig_entry.image_pos, entry.image_pos)

    def testReadImageNoHeader(self):
        """Test accessing an image's FDT map without an image header"""
        self._CheckLz4()
        data = self._DoReadFileRealDtb('129_decode_image_nohdr.dts')
        image_fname = tools.GetOutputFilename('image.bin')
        image = Image.FromFile(image_fname)
        self.assertTrue(isinstance(image, Image))
        self.assertEqual('image', image.image_name[-5:])

    def testReadImageFail(self):
        """Test failing to read an image image's FDT map"""
        self._DoReadFile('005_simple.dts')
        image_fname = tools.GetOutputFilename('image.bin')
        with self.assertRaises(ValueError) as e:
            image = Image.FromFile(image_fname)
        self.assertIn("Cannot find FDT map in image", str(e.exception))

    def testListCmd(self):
        """Test listing the files in an image using an Fdtmap"""
        self._CheckLz4()
        data = self._DoReadFileRealDtb('130_list_fdtmap.dts')

        # lz4 compression size differs depending on the version
        image = control.images['image']
        entries = image.GetEntries()
        section_size = entries['section'].size
        fdt_size = entries['section'].GetEntries()['u-boot-dtb'].size
        fdtmap_offset = entries['fdtmap'].offset

        try:
            tmpdir, updated_fname = self._SetupImageInTmpdir()
            with test_util.capture_sys_output() as (stdout, stderr):
                self._DoBinman('ls', '-i', updated_fname)
        finally:
            shutil.rmtree(tmpdir)
        lines = stdout.getvalue().splitlines()
        expected = [
'Name              Image-pos  Size  Entry-type    Offset  Uncomp-size',
'----------------------------------------------------------------------',
'main-section              0   c00  section            0',
'  u-boot                  0     4  u-boot             0',
'  section               100   %x  section          100' % section_size,
'    cbfs                100   400  cbfs               0',
'      u-boot            138     4  u-boot            38',
'      u-boot-dtb        180   105  u-boot-dtb        80          3c9',
'    u-boot-dtb          500   %x  u-boot-dtb       400          3c9' % fdt_size,
'  fdtmap                %x   3bd  fdtmap           %x' %
        (fdtmap_offset, fdtmap_offset),
'  image-header          bf8     8  image-header     bf8',
            ]
        self.assertEqual(expected, lines)

    def testListCmdFail(self):
        """Test failing to list an image"""
        self._DoReadFile('005_simple.dts')
        try:
            tmpdir, updated_fname = self._SetupImageInTmpdir()
            with self.assertRaises(ValueError) as e:
                self._DoBinman('ls', '-i', updated_fname)
        finally:
            shutil.rmtree(tmpdir)
        self.assertIn("Cannot find FDT map in image", str(e.exception))

    def _RunListCmd(self, paths, expected):
        """List out entries and check the result

        Args:
            paths: List of paths to pass to the list command
            expected: Expected list of filenames to be returned, in order
        """
        self._CheckLz4()
        self._DoReadFileRealDtb('130_list_fdtmap.dts')
        image_fname = tools.GetOutputFilename('image.bin')
        image = Image.FromFile(image_fname)
        lines = image.GetListEntries(paths)[1]
        files = [line[0].strip() for line in lines[1:]]
        self.assertEqual(expected, files)

    def testListCmdSection(self):
        """Test listing the files in a section"""
        self._RunListCmd(['section'],
            ['section', 'cbfs', 'u-boot', 'u-boot-dtb', 'u-boot-dtb'])

    def testListCmdFile(self):
        """Test listing a particular file"""
        self._RunListCmd(['*u-boot-dtb'], ['u-boot-dtb', 'u-boot-dtb'])

    def testListCmdWildcard(self):
        """Test listing a wildcarded file"""
        self._RunListCmd(['*boot*'],
            ['u-boot', 'u-boot', 'u-boot-dtb', 'u-boot-dtb'])

    def testListCmdWildcardMulti(self):
        """Test listing a wildcarded file"""
        self._RunListCmd(['*cb*', '*head*'],
            ['cbfs', 'u-boot', 'u-boot-dtb', 'image-header'])

    def testListCmdEmpty(self):
        """Test listing a wildcarded file"""
        self._RunListCmd(['nothing'], [])

    def testListCmdPath(self):
        """Test listing the files in a sub-entry of a section"""
        self._RunListCmd(['section/cbfs'], ['cbfs', 'u-boot', 'u-boot-dtb'])

    def _RunExtractCmd(self, entry_name, decomp=True):
        """Extract an entry from an image

        Args:
            entry_name: Entry name to extract
            decomp: True to decompress the data if compressed, False to leave
                it in its raw uncompressed format

        Returns:
            data from entry
        """
        self._CheckLz4()
        self._DoReadFileRealDtb('130_list_fdtmap.dts')
        image_fname = tools.GetOutputFilename('image.bin')
        return control.ReadEntry(image_fname, entry_name, decomp)

    def testExtractSimple(self):
        """Test extracting a single file"""
        data = self._RunExtractCmd('u-boot')
        self.assertEqual(U_BOOT_DATA, data)

    def testExtractSection(self):
        """Test extracting the files in a section"""
        data = self._RunExtractCmd('section')
        cbfs_data = data[:0x400]
        cbfs = cbfs_util.CbfsReader(cbfs_data)
        self.assertEqual(['u-boot', 'u-boot-dtb', ''], list(cbfs.files.keys()))
        dtb_data = data[0x400:]
        dtb = self._decompress(dtb_data)
        self.assertEqual(EXTRACT_DTB_SIZE, len(dtb))

    def testExtractCompressed(self):
        """Test extracting compressed data"""
        data = self._RunExtractCmd('section/u-boot-dtb')
        self.assertEqual(EXTRACT_DTB_SIZE, len(data))

    def testExtractRaw(self):
        """Test extracting compressed data without decompressing it"""
        data = self._RunExtractCmd('section/u-boot-dtb', decomp=False)
        dtb = self._decompress(data)
        self.assertEqual(EXTRACT_DTB_SIZE, len(dtb))

    def testExtractCbfs(self):
        """Test extracting CBFS data"""
        data = self._RunExtractCmd('section/cbfs/u-boot')
        self.assertEqual(U_BOOT_DATA, data)

    def testExtractCbfsCompressed(self):
        """Test extracting CBFS compressed data"""
        data = self._RunExtractCmd('section/cbfs/u-boot-dtb')
        self.assertEqual(EXTRACT_DTB_SIZE, len(data))

    def testExtractCbfsRaw(self):
        """Test extracting CBFS compressed data without decompressing it"""
        data = self._RunExtractCmd('section/cbfs/u-boot-dtb', decomp=False)
        dtb = tools.Decompress(data, 'lzma', with_header=False)
        self.assertEqual(EXTRACT_DTB_SIZE, len(dtb))

    def testExtractBadEntry(self):
        """Test extracting a bad section path"""
        with self.assertRaises(ValueError) as e:
            self._RunExtractCmd('section/does-not-exist')
        self.assertIn("Entry 'does-not-exist' not found in '/section'",
                      str(e.exception))

    def testExtractMissingFile(self):
        """Test extracting file that does not exist"""
        with self.assertRaises(IOError) as e:
            control.ReadEntry('missing-file', 'name')

    def testExtractBadFile(self):
        """Test extracting an invalid file"""
        fname = os.path.join(self._indir, 'badfile')
        tools.WriteFile(fname, b'')
        with self.assertRaises(ValueError) as e:
            control.ReadEntry(fname, 'name')

    def testExtractCmd(self):
        """Test extracting a file fron an image on the command line"""
        self._CheckLz4()
        self._DoReadFileRealDtb('130_list_fdtmap.dts')
        fname = os.path.join(self._indir, 'output.extact')
        try:
            tmpdir, updated_fname = self._SetupImageInTmpdir()
            with test_util.capture_sys_output() as (stdout, stderr):
                self._DoBinman('extract', '-i', updated_fname, 'u-boot',
                               '-f', fname)
        finally:
            shutil.rmtree(tmpdir)
        data = tools.ReadFile(fname)
        self.assertEqual(U_BOOT_DATA, data)

    def testExtractOneEntry(self):
        """Test extracting a single entry fron an image """
        self._CheckLz4()
        self._DoReadFileRealDtb('130_list_fdtmap.dts')
        image_fname = tools.GetOutputFilename('image.bin')
        fname = os.path.join(self._indir, 'output.extact')
        control.ExtractEntries(image_fname, fname, None, ['u-boot'])
        data = tools.ReadFile(fname)
        self.assertEqual(U_BOOT_DATA, data)

    def _CheckExtractOutput(self, decomp):
        """Helper to test file output with and without decompression

        Args:
            decomp: True to decompress entry data, False to output it raw
        """
        def _CheckPresent(entry_path, expect_data, expect_size=None):
            """Check and remove expected file

            This checks the data/size of a file and removes the file both from
            the outfiles set and from the output directory. Once all files are
            processed, both the set and directory should be empty.

            Args:
                entry_path: Entry path
                expect_data: Data to expect in file, or None to skip check
                expect_size: Size of data to expect in file, or None to skip
            """
            path = os.path.join(outdir, entry_path)
            data = tools.ReadFile(path)
            os.remove(path)
            if expect_data:
                self.assertEqual(expect_data, data)
            elif expect_size:
                self.assertEqual(expect_size, len(data))
            outfiles.remove(path)

        def _CheckDirPresent(name):
            """Remove expected directory

            This gives an error if the directory does not exist as expected

            Args:
                name: Name of directory to remove
            """
            path = os.path.join(outdir, name)
            os.rmdir(path)

        self._DoReadFileRealDtb('130_list_fdtmap.dts')
        image_fname = tools.GetOutputFilename('image.bin')
        outdir = os.path.join(self._indir, 'extract')
        einfos = control.ExtractEntries(image_fname, None, outdir, [], decomp)

        # Create a set of all file that were output (should be 9)
        outfiles = set()
        for root, dirs, files in os.walk(outdir):
            outfiles |= set([os.path.join(root, fname) for fname in files])
        self.assertEqual(9, len(outfiles))
        self.assertEqual(9, len(einfos))

        image = control.images['image']
        entries = image.GetEntries()

        # Check the 9 files in various ways
        section = entries['section']
        section_entries = section.GetEntries()
        cbfs_entries = section_entries['cbfs'].GetEntries()
        _CheckPresent('u-boot', U_BOOT_DATA)
        _CheckPresent('section/cbfs/u-boot', U_BOOT_DATA)
        dtb_len = EXTRACT_DTB_SIZE
        if not decomp:
            dtb_len = cbfs_entries['u-boot-dtb'].size
        _CheckPresent('section/cbfs/u-boot-dtb', None, dtb_len)
        if not decomp:
            dtb_len = section_entries['u-boot-dtb'].size
        _CheckPresent('section/u-boot-dtb', None, dtb_len)

        fdtmap = entries['fdtmap']
        _CheckPresent('fdtmap', fdtmap.data)
        hdr = entries['image-header']
        _CheckPresent('image-header', hdr.data)

        _CheckPresent('section/root', section.data)
        cbfs = section_entries['cbfs']
        _CheckPresent('section/cbfs/root', cbfs.data)
        data = tools.ReadFile(image_fname)
        _CheckPresent('root', data)

        # There should be no files left. Remove all the directories to check.
        # If there are any files/dirs remaining, one of these checks will fail.
        self.assertEqual(0, len(outfiles))
        _CheckDirPresent('section/cbfs')
        _CheckDirPresent('section')
        _CheckDirPresent('')
        self.assertFalse(os.path.exists(outdir))

    def testExtractAllEntries(self):
        """Test extracting all entries"""
        self._CheckLz4()
        self._CheckExtractOutput(decomp=True)

    def testExtractAllEntriesRaw(self):
        """Test extracting all entries without decompressing them"""
        self._CheckLz4()
        self._CheckExtractOutput(decomp=False)

    def testExtractSelectedEntries(self):
        """Test extracting some entries"""
        self._CheckLz4()
        self._DoReadFileRealDtb('130_list_fdtmap.dts')
        image_fname = tools.GetOutputFilename('image.bin')
        outdir = os.path.join(self._indir, 'extract')
        einfos = control.ExtractEntries(image_fname, None, outdir,
                                        ['*cb*', '*head*'])

        # File output is tested by testExtractAllEntries(), so just check that
        # the expected entries are selected
        names = [einfo.name for einfo in einfos]
        self.assertEqual(names,
                         ['cbfs', 'u-boot', 'u-boot-dtb', 'image-header'])

    def testExtractNoEntryPaths(self):
        """Test extracting some entries"""
        self._CheckLz4()
        self._DoReadFileRealDtb('130_list_fdtmap.dts')
        image_fname = tools.GetOutputFilename('image.bin')
        with self.assertRaises(ValueError) as e:
            control.ExtractEntries(image_fname, 'fname', None, [])
        self.assertIn('Must specify an entry path to write with -f',
                      str(e.exception))

    def testExtractTooManyEntryPaths(self):
        """Test extracting some entries"""
        self._CheckLz4()
        self._DoReadFileRealDtb('130_list_fdtmap.dts')
        image_fname = tools.GetOutputFilename('image.bin')
        with self.assertRaises(ValueError) as e:
            control.ExtractEntries(image_fname, 'fname', None, ['a', 'b'])
        self.assertIn('Must specify exactly one entry path to write with -f',
                      str(e.exception))

    def testPackAlignSection(self):
        """Test that sections can have alignment"""
        self._DoReadFile('131_pack_align_section.dts')

        self.assertIn('image', control.images)
        image = control.images['image']
        entries = image.GetEntries()
        self.assertEqual(3, len(entries))

        # First u-boot
        self.assertIn('u-boot', entries)
        entry = entries['u-boot']
        self.assertEqual(0, entry.offset)
        self.assertEqual(0, entry.image_pos)
        self.assertEqual(len(U_BOOT_DATA), entry.contents_size)
        self.assertEqual(len(U_BOOT_DATA), entry.size)

        # Section0
        self.assertIn('section0', entries)
        section0 = entries['section0']
        self.assertEqual(0x10, section0.offset)
        self.assertEqual(0x10, section0.image_pos)
        self.assertEqual(len(U_BOOT_DATA), section0.size)

        # Second u-boot
        section_entries = section0.GetEntries()
        self.assertIn('u-boot', section_entries)
        entry = section_entries['u-boot']
        self.assertEqual(0, entry.offset)
        self.assertEqual(0x10, entry.image_pos)
        self.assertEqual(len(U_BOOT_DATA), entry.contents_size)
        self.assertEqual(len(U_BOOT_DATA), entry.size)

        # Section1
        self.assertIn('section1', entries)
        section1 = entries['section1']
        self.assertEqual(0x14, section1.offset)
        self.assertEqual(0x14, section1.image_pos)
        self.assertEqual(0x20, section1.size)

        # Second u-boot
        section_entries = section1.GetEntries()
        self.assertIn('u-boot', section_entries)
        entry = section_entries['u-boot']
        self.assertEqual(0, entry.offset)
        self.assertEqual(0x14, entry.image_pos)
        self.assertEqual(len(U_BOOT_DATA), entry.contents_size)
        self.assertEqual(len(U_BOOT_DATA), entry.size)

        # Section2
        self.assertIn('section2', section_entries)
        section2 = section_entries['section2']
        self.assertEqual(0x4, section2.offset)
        self.assertEqual(0x18, section2.image_pos)
        self.assertEqual(4, section2.size)

        # Third u-boot
        section_entries = section2.GetEntries()
        self.assertIn('u-boot', section_entries)
        entry = section_entries['u-boot']
        self.assertEqual(0, entry.offset)
        self.assertEqual(0x18, entry.image_pos)
        self.assertEqual(len(U_BOOT_DATA), entry.contents_size)
        self.assertEqual(len(U_BOOT_DATA), entry.size)

    def _RunReplaceCmd(self, entry_name, data, decomp=True, allow_resize=True,
                       dts='132_replace.dts'):
        """Replace an entry in an image

        This writes the entry data to update it, then opens the updated file and
        returns the value that it now finds there.

        Args:
            entry_name: Entry name to replace
            data: Data to replace it with
            decomp: True to compress the data if needed, False if data is
                already compressed so should be used as is
            allow_resize: True to allow entries to change size, False to raise
                an exception

        Returns:
            Tuple:
                data from entry
                data from fdtmap (excluding header)
                Image object that was modified
        """
        dtb_data = self._DoReadFileDtb(dts, use_real_dtb=True,
                                       update_dtb=True)[1]

        self.assertIn('image', control.images)
        image = control.images['image']
        entries = image.GetEntries()
        orig_dtb_data = entries['u-boot-dtb'].data
        orig_fdtmap_data = entries['fdtmap'].data

        image_fname = tools.GetOutputFilename('image.bin')
        updated_fname = tools.GetOutputFilename('image-updated.bin')
        tools.WriteFile(updated_fname, tools.ReadFile(image_fname))
        image = control.WriteEntry(updated_fname, entry_name, data, decomp,
                                   allow_resize)
        data = control.ReadEntry(updated_fname, entry_name, decomp)

        # The DT data should not change unless resized:
        if not allow_resize:
            new_dtb_data = entries['u-boot-dtb'].data
            self.assertEqual(new_dtb_data, orig_dtb_data)
            new_fdtmap_data = entries['fdtmap'].data
            self.assertEqual(new_fdtmap_data, orig_fdtmap_data)

        return data, orig_fdtmap_data[fdtmap.FDTMAP_HDR_LEN:], image

    def testReplaceSimple(self):
        """Test replacing a single file"""
        expected = b'x' * len(U_BOOT_DATA)
        data, expected_fdtmap, _ = self._RunReplaceCmd('u-boot', expected,
                                                    allow_resize=False)
        self.assertEqual(expected, data)

        # Test that the state looks right. There should be an FDT for the fdtmap
        # that we jsut read back in, and it should match what we find in the
        # 'control' tables. Checking for an FDT that does not exist should
        # return None.
        path, fdtmap = state.GetFdtContents('fdtmap')
        self.assertIsNotNone(path)
        self.assertEqual(expected_fdtmap, fdtmap)

        dtb = state.GetFdtForEtype('fdtmap')
        self.assertEqual(dtb.GetContents(), fdtmap)

        missing_path, missing_fdtmap = state.GetFdtContents('missing')
        self.assertIsNone(missing_path)
        self.assertIsNone(missing_fdtmap)

        missing_dtb = state.GetFdtForEtype('missing')
        self.assertIsNone(missing_dtb)

        self.assertEqual('/binman', state.fdt_path_prefix)

    def testReplaceResizeFail(self):
        """Test replacing a file by something larger"""
        expected = U_BOOT_DATA + b'x'
        with self.assertRaises(ValueError) as e:
            self._RunReplaceCmd('u-boot', expected, allow_resize=False,
                                dts='139_replace_repack.dts')
        self.assertIn("Node '/u-boot': Entry data size does not match, but resize is disabled",
                      str(e.exception))

    def testReplaceMulti(self):
        """Test replacing entry data where multiple images are generated"""
        data = self._DoReadFileDtb('133_replace_multi.dts', use_real_dtb=True,
                                   update_dtb=True)[0]
        expected = b'x' * len(U_BOOT_DATA)
        updated_fname = tools.GetOutputFilename('image-updated.bin')
        tools.WriteFile(updated_fname, data)
        entry_name = 'u-boot'
        control.WriteEntry(updated_fname, entry_name, expected,
                           allow_resize=False)
        data = control.ReadEntry(updated_fname, entry_name)
        self.assertEqual(expected, data)

        # Check the state looks right.
        self.assertEqual('/binman/image', state.fdt_path_prefix)

        # Now check we can write the first image
        image_fname = tools.GetOutputFilename('first-image.bin')
        updated_fname = tools.GetOutputFilename('first-updated.bin')
        tools.WriteFile(updated_fname, tools.ReadFile(image_fname))
        entry_name = 'u-boot'
        control.WriteEntry(updated_fname, entry_name, expected,
                           allow_resize=False)
        data = control.ReadEntry(updated_fname, entry_name)
        self.assertEqual(expected, data)

        # Check the state looks right.
        self.assertEqual('/binman/first-image', state.fdt_path_prefix)

    def testUpdateFdtAllRepack(self):
        """Test that all device trees are updated with offset/size info"""
        data = self._DoReadFileRealDtb('134_fdt_update_all_repack.dts')
        SECTION_SIZE = 0x300
        DTB_SIZE = 602
        FDTMAP_SIZE = 608
        base_expected = {
            'offset': 0,
            'size': SECTION_SIZE + DTB_SIZE * 2 + FDTMAP_SIZE,
            'image-pos': 0,
            'section:offset': 0,
            'section:size': SECTION_SIZE,
            'section:image-pos': 0,
            'section/u-boot-dtb:offset': 4,
            'section/u-boot-dtb:size': 636,
            'section/u-boot-dtb:image-pos': 4,
            'u-boot-spl-dtb:offset': SECTION_SIZE,
            'u-boot-spl-dtb:size': DTB_SIZE,
            'u-boot-spl-dtb:image-pos': SECTION_SIZE,
            'u-boot-tpl-dtb:offset': SECTION_SIZE + DTB_SIZE,
            'u-boot-tpl-dtb:image-pos': SECTION_SIZE + DTB_SIZE,
            'u-boot-tpl-dtb:size': DTB_SIZE,
            'fdtmap:offset': SECTION_SIZE + DTB_SIZE * 2,
            'fdtmap:size': FDTMAP_SIZE,
            'fdtmap:image-pos': SECTION_SIZE + DTB_SIZE * 2,
        }
        main_expected = {
            'section:orig-size': SECTION_SIZE,
            'section/u-boot-dtb:orig-offset': 4,
        }

        # We expect three device-tree files in the output, with the first one
        # within a fixed-size section.
        # Read them in sequence. We look for an 'spl' property in the SPL tree,
        # and 'tpl' in the TPL tree, to make sure they are distinct from the
        # main U-Boot tree. All three should have the same positions and offset
        # except that the main tree should include the main_expected properties
        start = 4
        for item in ['', 'spl', 'tpl', None]:
            if item is None:
                start += 16  # Move past fdtmap header
            dtb = fdt.Fdt.FromData(data[start:])
            dtb.Scan()
            props = self._GetPropTree(dtb,
                BASE_DTB_PROPS + REPACK_DTB_PROPS + ['spl', 'tpl'],
                prefix='/' if item is None else '/binman/')
            expected = dict(base_expected)
            if item:
                expected[item] = 0
            else:
                # Main DTB and fdtdec should include the 'orig-' properties
                expected.update(main_expected)
            # Helpful for debugging:
            #for prop in sorted(props):
                #print('prop %s %s %s' % (prop, props[prop], expected[prop]))
            self.assertEqual(expected, props)
            if item == '':
                start = SECTION_SIZE
            else:
                start += dtb._fdt_obj.totalsize()

    def testFdtmapHeaderMiddle(self):
        """Test an FDT map in the middle of an image when it should be at end"""
        with self.assertRaises(ValueError) as e:
            self._DoReadFileRealDtb('135_fdtmap_hdr_middle.dts')
        self.assertIn("Invalid sibling order 'middle' for image-header: Must be at 'end' to match location",
                      str(e.exception))

    def testFdtmapHeaderStartBad(self):
        """Test an FDT map in middle of an image when it should be at start"""
        with self.assertRaises(ValueError) as e:
            self._DoReadFileRealDtb('136_fdtmap_hdr_startbad.dts')
        self.assertIn("Invalid sibling order 'end' for image-header: Must be at 'start' to match location",
                      str(e.exception))

    def testFdtmapHeaderEndBad(self):
        """Test an FDT map at the start of an image when it should be at end"""
        with self.assertRaises(ValueError) as e:
            self._DoReadFileRealDtb('137_fdtmap_hdr_endbad.dts')
        self.assertIn("Invalid sibling order 'start' for image-header: Must be at 'end' to match location",
                      str(e.exception))

    def testFdtmapHeaderNoSize(self):
        """Test an image header at the end of an image with undefined size"""
        self._DoReadFileRealDtb('138_fdtmap_hdr_nosize.dts')

    def testReplaceResize(self):
        """Test replacing a single file in an entry with a larger file"""
        expected = U_BOOT_DATA + b'x'
        data, _, image = self._RunReplaceCmd('u-boot', expected,
                                             dts='139_replace_repack.dts')
        self.assertEqual(expected, data)

        entries = image.GetEntries()
        dtb_data = entries['u-boot-dtb'].data
        dtb = fdt.Fdt.FromData(dtb_data)
        dtb.Scan()

        # The u-boot section should now be larger in the dtb
        node = dtb.GetNode('/binman/u-boot')
        self.assertEqual(len(expected), fdt_util.GetInt(node, 'size'))

        # Same for the fdtmap
        fdata = entries['fdtmap'].data
        fdtb = fdt.Fdt.FromData(fdata[fdtmap.FDTMAP_HDR_LEN:])
        fdtb.Scan()
        fnode = fdtb.GetNode('/u-boot')
        self.assertEqual(len(expected), fdt_util.GetInt(fnode, 'size'))

    def testReplaceResizeNoRepack(self):
        """Test replacing an entry with a larger file when not allowed"""
        expected = U_BOOT_DATA + b'x'
        with self.assertRaises(ValueError) as e:
            self._RunReplaceCmd('u-boot', expected)
        self.assertIn('Entry data size does not match, but allow-repack is not present for this image',
                      str(e.exception))

    def testEntryShrink(self):
        """Test contracting an entry after it is packed"""
        try:
            state.SetAllowEntryContraction(True)
            data = self._DoReadFileDtb('140_entry_shrink.dts',
                                       update_dtb=True)[0]
        finally:
            state.SetAllowEntryContraction(False)
        self.assertEqual(b'a', data[:1])
        self.assertEqual(U_BOOT_DATA, data[1:1 + len(U_BOOT_DATA)])
        self.assertEqual(b'a', data[-1:])

    def testEntryShrinkFail(self):
        """Test not being allowed to contract an entry after it is packed"""
        data = self._DoReadFileDtb('140_entry_shrink.dts', update_dtb=True)[0]

        # In this case there is a spare byte at the end of the data. The size of
        # the contents is only 1 byte but we still have the size before it
        # shrunk.
        self.assertEqual(b'a\0', data[:2])
        self.assertEqual(U_BOOT_DATA, data[2:2 + len(U_BOOT_DATA)])
        self.assertEqual(b'a\0', data[-2:])

    def testDescriptorOffset(self):
        """Test that the Intel descriptor is always placed at at the start"""
        data = self._DoReadFileDtb('141_descriptor_offset.dts')
        image = control.images['image']
        entries = image.GetEntries()
        desc = entries['intel-descriptor']
        self.assertEqual(0xff800000, desc.offset);
        self.assertEqual(0xff800000, desc.image_pos);

    def testReplaceCbfs(self):
        """Test replacing a single file in CBFS without changing the size"""
        self._CheckLz4()
        expected = b'x' * len(U_BOOT_DATA)
        data = self._DoReadFileRealDtb('142_replace_cbfs.dts')
        updated_fname = tools.GetOutputFilename('image-updated.bin')
        tools.WriteFile(updated_fname, data)
        entry_name = 'section/cbfs/u-boot'
        control.WriteEntry(updated_fname, entry_name, expected,
                           allow_resize=True)
        data = control.ReadEntry(updated_fname, entry_name)
        self.assertEqual(expected, data)

    def testReplaceResizeCbfs(self):
        """Test replacing a single file in CBFS with one of a different size"""
        self._CheckLz4()
        expected = U_BOOT_DATA + b'x'
        data = self._DoReadFileRealDtb('142_replace_cbfs.dts')
        updated_fname = tools.GetOutputFilename('image-updated.bin')
        tools.WriteFile(updated_fname, data)
        entry_name = 'section/cbfs/u-boot'
        control.WriteEntry(updated_fname, entry_name, expected,
                           allow_resize=True)
        data = control.ReadEntry(updated_fname, entry_name)
        self.assertEqual(expected, data)

    def _SetupForReplace(self):
        """Set up some files to use to replace entries

        This generates an image, copies it to a new file, extracts all the files
        in it and updates some of them

        Returns:
            List
                Image filename
                Output directory
                Expected values for updated entries, each a string
        """
        data = self._DoReadFileRealDtb('143_replace_all.dts')

        updated_fname = tools.GetOutputFilename('image-updated.bin')
        tools.WriteFile(updated_fname, data)

        outdir = os.path.join(self._indir, 'extract')
        einfos = control.ExtractEntries(updated_fname, None, outdir, [])

        expected1 = b'x' + U_BOOT_DATA + b'y'
        u_boot_fname1 = os.path.join(outdir, 'u-boot')
        tools.WriteFile(u_boot_fname1, expected1)

        expected2 = b'a' + U_BOOT_DATA + b'b'
        u_boot_fname2 = os.path.join(outdir, 'u-boot2')
        tools.WriteFile(u_boot_fname2, expected2)

        expected_text = b'not the same text'
        text_fname = os.path.join(outdir, 'text')
        tools.WriteFile(text_fname, expected_text)

        dtb_fname = os.path.join(outdir, 'u-boot-dtb')
        dtb = fdt.FdtScan(dtb_fname)
        node = dtb.GetNode('/binman/text')
        node.AddString('my-property', 'the value')
        dtb.Sync(auto_resize=True)
        dtb.Flush()

        return updated_fname, outdir, expected1, expected2, expected_text

    def _CheckReplaceMultiple(self, entry_paths):
        """Handle replacing the contents of multiple entries

        Args:
            entry_paths: List of entry paths to replace

        Returns:
            List
                Dict of entries in the image:
                    key: Entry name
                    Value: Entry object
            Expected values for updated entries, each a string
        """
        updated_fname, outdir, expected1, expected2, expected_text = (
            self._SetupForReplace())
        control.ReplaceEntries(updated_fname, None, outdir, entry_paths)

        image = Image.FromFile(updated_fname)
        image.LoadData()
        return image.GetEntries(), expected1, expected2, expected_text

    def testReplaceAll(self):
        """Test replacing the contents of all entries"""
        entries, expected1, expected2, expected_text = (
            self._CheckReplaceMultiple([]))
        data = entries['u-boot'].data
        self.assertEqual(expected1, data)

        data = entries['u-boot2'].data
        self.assertEqual(expected2, data)

        data = entries['text'].data
        self.assertEqual(expected_text, data)

        # Check that the device tree is updated
        data = entries['u-boot-dtb'].data
        dtb = fdt.Fdt.FromData(data)
        dtb.Scan()
        node = dtb.GetNode('/binman/text')
        self.assertEqual('the value', node.props['my-property'].value)

    def testReplaceSome(self):
        """Test replacing the contents of a few entries"""
        entries, expected1, expected2, expected_text = (
            self._CheckReplaceMultiple(['u-boot2', 'text']))

        # This one should not change
        data = entries['u-boot'].data
        self.assertEqual(U_BOOT_DATA, data)

        data = entries['u-boot2'].data
        self.assertEqual(expected2, data)

        data = entries['text'].data
        self.assertEqual(expected_text, data)

    def testReplaceCmd(self):
        """Test replacing a file fron an image on the command line"""
        self._DoReadFileRealDtb('143_replace_all.dts')

        try:
            tmpdir, updated_fname = self._SetupImageInTmpdir()

            fname = os.path.join(tmpdir, 'update-u-boot.bin')
            expected = b'x' * len(U_BOOT_DATA)
            tools.WriteFile(fname, expected)

            self._DoBinman('replace', '-i', updated_fname, 'u-boot', '-f', fname)
            data = tools.ReadFile(updated_fname)
            self.assertEqual(expected, data[:len(expected)])
            map_fname = os.path.join(tmpdir, 'image-updated.map')
            self.assertFalse(os.path.exists(map_fname))
        finally:
            shutil.rmtree(tmpdir)

    def testReplaceCmdSome(self):
        """Test replacing some files fron an image on the command line"""
        updated_fname, outdir, expected1, expected2, expected_text = (
            self._SetupForReplace())

        self._DoBinman('replace', '-i', updated_fname, '-I', outdir,
                       'u-boot2', 'text')

        tools.PrepareOutputDir(None)
        image = Image.FromFile(updated_fname)
        image.LoadData()
        entries = image.GetEntries()

        # This one should not change
        data = entries['u-boot'].data
        self.assertEqual(U_BOOT_DATA, data)

        data = entries['u-boot2'].data
        self.assertEqual(expected2, data)

        data = entries['text'].data
        self.assertEqual(expected_text, data)

    def testReplaceMissing(self):
        """Test replacing entries where the file is missing"""
        updated_fname, outdir, expected1, expected2, expected_text = (
            self._SetupForReplace())

        # Remove one of the files, to generate a warning
        u_boot_fname1 = os.path.join(outdir, 'u-boot')
        os.remove(u_boot_fname1)

        with test_util.capture_sys_output() as (stdout, stderr):
            control.ReplaceEntries(updated_fname, None, outdir, [])
        self.assertIn("Skipping entry '/u-boot' from missing file",
                      stderr.getvalue())

    def testReplaceCmdMap(self):
        """Test replacing a file fron an image on the command line"""
        self._DoReadFileRealDtb('143_replace_all.dts')

        try:
            tmpdir, updated_fname = self._SetupImageInTmpdir()

            fname = os.path.join(self._indir, 'update-u-boot.bin')
            expected = b'x' * len(U_BOOT_DATA)
            tools.WriteFile(fname, expected)

            self._DoBinman('replace', '-i', updated_fname, 'u-boot',
                           '-f', fname, '-m')
            map_fname = os.path.join(tmpdir, 'image-updated.map')
            self.assertTrue(os.path.exists(map_fname))
        finally:
            shutil.rmtree(tmpdir)

    def testReplaceNoEntryPaths(self):
        """Test replacing an entry without an entry path"""
        self._DoReadFileRealDtb('143_replace_all.dts')
        image_fname = tools.GetOutputFilename('image.bin')
        with self.assertRaises(ValueError) as e:
            control.ReplaceEntries(image_fname, 'fname', None, [])
        self.assertIn('Must specify an entry path to read with -f',
                      str(e.exception))

    def testReplaceTooManyEntryPaths(self):
        """Test extracting some entries"""
        self._DoReadFileRealDtb('143_replace_all.dts')
        image_fname = tools.GetOutputFilename('image.bin')
        with self.assertRaises(ValueError) as e:
            control.ReplaceEntries(image_fname, 'fname', None, ['a', 'b'])
        self.assertIn('Must specify exactly one entry path to write with -f',
                      str(e.exception))

    def testPackReset16(self):
        """Test that an image with an x86 reset16 region can be created"""
        data = self._DoReadFile('144_x86_reset16.dts')
        self.assertEqual(X86_RESET16_DATA, data[:len(X86_RESET16_DATA)])

    def testPackReset16Spl(self):
        """Test that an image with an x86 reset16-spl region can be created"""
        data = self._DoReadFile('145_x86_reset16_spl.dts')
        self.assertEqual(X86_RESET16_SPL_DATA, data[:len(X86_RESET16_SPL_DATA)])

    def testPackReset16Tpl(self):
        """Test that an image with an x86 reset16-tpl region can be created"""
        data = self._DoReadFile('146_x86_reset16_tpl.dts')
        self.assertEqual(X86_RESET16_TPL_DATA, data[:len(X86_RESET16_TPL_DATA)])

    def testPackIntelFit(self):
        """Test that an image with an Intel FIT and pointer can be created"""
        data = self._DoReadFile('147_intel_fit.dts')
        self.assertEqual(U_BOOT_DATA, data[:len(U_BOOT_DATA)])
        fit = data[16:32];
        self.assertEqual(b'_FIT_   \x01\x00\x00\x00\x00\x01\x80}' , fit)
        ptr = struct.unpack('<i', data[0x40:0x44])[0]

        image = control.images['image']
        entries = image.GetEntries()
        expected_ptr = entries['intel-fit'].image_pos - (1 << 32)
        self.assertEqual(expected_ptr, ptr)

    def testPackIntelFitMissing(self):
        """Test detection of a FIT pointer with not FIT region"""
        with self.assertRaises(ValueError) as e:
            self._DoReadFile('148_intel_fit_missing.dts')
        self.assertIn("'intel-fit-ptr' section must have an 'intel-fit' sibling",
                      str(e.exception))

    def _CheckSymbolsTplSection(self, dts, expected_vals):
        data = self._DoReadFile(dts)
        sym_values = struct.pack('<LQLL', *expected_vals)
        upto1 = 4 + len(U_BOOT_SPL_DATA)
        expected1 = tools.GetBytes(0xff, 4) + sym_values + U_BOOT_SPL_DATA[20:]
        self.assertEqual(expected1, data[:upto1])

        upto2 = upto1 + 1 + len(U_BOOT_SPL_DATA)
        expected2 = tools.GetBytes(0xff, 1) + sym_values + U_BOOT_SPL_DATA[20:]
        self.assertEqual(expected2, data[upto1:upto2])

        upto3 = 0x34 + len(U_BOOT_DATA)
        expected3 = tools.GetBytes(0xff, 1) + U_BOOT_DATA
        self.assertEqual(expected3, data[upto2:upto3])

        expected4 = sym_values + U_BOOT_TPL_DATA[20:]
        self.assertEqual(expected4, data[upto3:upto3 + len(U_BOOT_TPL_DATA)])

    def testSymbolsTplSection(self):
        """Test binman can assign symbols embedded in U-Boot TPL in a section"""
        self._SetupSplElf('u_boot_binman_syms')
        self._SetupTplElf('u_boot_binman_syms')
        self._CheckSymbolsTplSection('149_symbols_tpl.dts',
                                     [0x04, 0x1c, 0x10 + 0x34, 0x04])

    def testSymbolsTplSectionX86(self):
        """Test binman can assign symbols in a section with end-at-4gb"""
        self._SetupSplElf('u_boot_binman_syms_x86')
        self._SetupTplElf('u_boot_binman_syms_x86')
        self._CheckSymbolsTplSection('155_symbols_tpl_x86.dts',
                                     [0xffffff04, 0xffffff1c, 0xffffff34,
                                      0x04])

    def testPackX86RomIfwiSectiom(self):
        """Test that a section can be placed in an IFWI region"""
        self._SetupIfwi('fitimage.bin')
        data = self._DoReadFile('151_x86_rom_ifwi_section.dts')
        self._CheckIfwi(data)

    def testPackFspM(self):
        """Test that an image with a FSP memory-init binary can be created"""
        data = self._DoReadFile('152_intel_fsp_m.dts')
        self.assertEqual(FSP_M_DATA, data[:len(FSP_M_DATA)])

    def testPackFspS(self):
        """Test that an image with a FSP silicon-init binary can be created"""
        data = self._DoReadFile('153_intel_fsp_s.dts')
        self.assertEqual(FSP_S_DATA, data[:len(FSP_S_DATA)])

    def testPackFspT(self):
        """Test that an image with a FSP temp-ram-init binary can be created"""
        data = self._DoReadFile('154_intel_fsp_t.dts')
        self.assertEqual(FSP_T_DATA, data[:len(FSP_T_DATA)])

    def testMkimage(self):
        """Test using mkimage to build an image"""
        data = self._DoReadFile('156_mkimage.dts')

        # Just check that the data appears in the file somewhere
        self.assertIn(U_BOOT_SPL_DATA, data)

    def testExtblob(self):
        """Test an image with an external blob"""
        data = self._DoReadFile('157_blob_ext.dts')
        self.assertEqual(REFCODE_DATA, data)

    def testExtblobMissing(self):
        """Test an image with a missing external blob"""
        with self.assertRaises(ValueError) as e:
            self._DoReadFile('158_blob_ext_missing.dts')
        self.assertIn("Filename 'missing-file' not found in input path",
                      str(e.exception))

    def testExtblobMissingOk(self):
        """Test an image with an missing external blob that is allowed"""
        with test_util.capture_sys_output() as (stdout, stderr):
            self._DoTestFile('158_blob_ext_missing.dts', allow_missing=True)
        err = stderr.getvalue()
        self.assertRegex(err, "Image 'main-section'.*missing.*: blob-ext")

    def testExtblobMissingOkSect(self):
        """Test an image with an missing external blob that is allowed"""
        with test_util.capture_sys_output() as (stdout, stderr):
            self._DoTestFile('159_blob_ext_missing_sect.dts',
                             allow_missing=True)
        err = stderr.getvalue()
        self.assertRegex(err, "Image 'main-section'.*missing.*: "
                         "blob-ext blob-ext2")

    def testPackX86RomMeMissingDesc(self):
        """Test that an missing Intel descriptor entry is allowed"""
        with test_util.capture_sys_output() as (stdout, stderr):
            self._DoTestFile('164_x86_rom_me_missing.dts', allow_missing=True)
        err = stderr.getvalue()
        self.assertRegex(err,
                         "Image 'main-section'.*missing.*: intel-descriptor")

    def testPackX86RomMissingIfwi(self):
        """Test that an x86 ROM with Integrated Firmware Image can be created"""
        self._SetupIfwi('fitimage.bin')
        pathname = os.path.join(self._indir, 'fitimage.bin')
        os.remove(pathname)
        with test_util.capture_sys_output() as (stdout, stderr):
            self._DoTestFile('111_x86_rom_ifwi.dts', allow_missing=True)
        err = stderr.getvalue()
        self.assertRegex(err, "Image 'main-section'.*missing.*: intel-ifwi")

    def testPackOverlap(self):
        """Test that zero-size overlapping regions are ignored"""
        self._DoTestFile('160_pack_overlap_zero.dts')

    def testSimpleFit(self):
        """Test an image with a FIT inside"""
        data = self._DoReadFile('161_fit.dts')
        self.assertEqual(U_BOOT_DATA, data[:len(U_BOOT_DATA)])
        self.assertEqual(U_BOOT_NODTB_DATA, data[-len(U_BOOT_NODTB_DATA):])
        fit_data = data[len(U_BOOT_DATA):-len(U_BOOT_NODTB_DATA)]

        # The data should be inside the FIT
        dtb = fdt.Fdt.FromData(fit_data)
        dtb.Scan()
        fnode = dtb.GetNode('/images/kernel')
        self.assertIn('data', fnode.props)

        fname = os.path.join(self._indir, 'fit_data.fit')
        tools.WriteFile(fname, fit_data)
        out = tools.Run('dumpimage', '-l', fname)

        # Check a few features to make sure the plumbing works. We don't need
        # to test the operation of mkimage or dumpimage here. First convert the
        # output into a dict where the keys are the fields printed by dumpimage
        # and the values are a list of values for each field
        lines = out.splitlines()

        # Converts "Compression:  gzip compressed" into two groups:
        # 'Compression' and 'gzip compressed'
        re_line = re.compile(r'^ *([^:]*)(?:: *(.*))?$')
        vals = collections.defaultdict(list)
        for line in lines:
            mat = re_line.match(line)
            vals[mat.group(1)].append(mat.group(2))

        self.assertEquals('FIT description: test-desc', lines[0])
        self.assertIn('Created:', lines[1])
        self.assertIn('Image 0 (kernel)', vals)
        self.assertIn('Hash value', vals)
        data_sizes = vals.get('Data Size')
        self.assertIsNotNone(data_sizes)
        self.assertEqual(2, len(data_sizes))
        # Format is "4 Bytes = 0.00 KiB = 0.00 MiB" so take the first word
        self.assertEqual(len(U_BOOT_DATA), int(data_sizes[0].split()[0]))
        self.assertEqual(len(U_BOOT_SPL_DTB_DATA), int(data_sizes[1].split()[0]))

    def testFitExternal(self):
        """Test an image with an FIT with external images"""
        data = self._DoReadFile('162_fit_external.dts')
        fit_data = data[len(U_BOOT_DATA):-2]  # _testing is 2 bytes

        # The data should be outside the FIT
        dtb = fdt.Fdt.FromData(fit_data)
        dtb.Scan()
        fnode = dtb.GetNode('/images/kernel')
        self.assertNotIn('data', fnode.props)

    def testSectionIgnoreHashSignature(self):
        """Test that sections ignore hash, signature nodes for its data"""
        data = self._DoReadFile('165_section_ignore_hash_signature.dts')
        expected = (U_BOOT_DATA + U_BOOT_DATA)
        self.assertEqual(expected, data)

    def testPadInSections(self):
        """Test pad-before, pad-after for entries in sections"""
        data, _, _, out_dtb_fname = self._DoReadFileDtb(
            '166_pad_in_sections.dts', update_dtb=True)
        expected = (U_BOOT_DATA + tools.GetBytes(ord('!'), 12) +
                    U_BOOT_DATA + tools.GetBytes(ord('!'), 6) +
                    U_BOOT_DATA)
        self.assertEqual(expected, data)

        dtb = fdt.Fdt(out_dtb_fname)
        dtb.Scan()
        props = self._GetPropTree(dtb, ['size', 'image-pos', 'offset'])
        expected = {
            'image-pos': 0,
            'offset': 0,
            'size': 12 + 6 + 3 * len(U_BOOT_DATA),

            'section:image-pos': 0,
            'section:offset': 0,
            'section:size': 12 + 6 + 3 * len(U_BOOT_DATA),

            'section/before:image-pos': 0,
            'section/before:offset': 0,
            'section/before:size': len(U_BOOT_DATA),

            'section/u-boot:image-pos': 4,
            'section/u-boot:offset': 4,
            'section/u-boot:size': 12 + len(U_BOOT_DATA) + 6,

            'section/after:image-pos': 26,
            'section/after:offset': 26,
            'section/after:size': len(U_BOOT_DATA),
            }
        self.assertEqual(expected, props)

    def testFitImageSubentryAlignment(self):
        """Test relative alignability of FIT image subentries"""
        entry_args = {
            'test-id': TEXT_DATA,
        }
        data, _, _, _ = self._DoReadFileDtb('167_fit_image_subentry_alignment.dts',
                                            entry_args=entry_args)
        dtb = fdt.Fdt.FromData(data)
        dtb.Scan()

        node = dtb.GetNode('/images/kernel')
        data = dtb.GetProps(node)["data"].bytes
        align_pad = 0x10 - (len(U_BOOT_SPL_DATA) % 0x10)
        expected = (tools.GetBytes(0, 0x20) + U_BOOT_SPL_DATA +
                    tools.GetBytes(0, align_pad) + U_BOOT_DATA)
        self.assertEqual(expected, data)

        node = dtb.GetNode('/images/fdt-1')
        data = dtb.GetProps(node)["data"].bytes
        expected = (U_BOOT_SPL_DTB_DATA + tools.GetBytes(0, 20) +
                    tools.ToBytes(TEXT_DATA) + tools.GetBytes(0, 30) +
                    U_BOOT_DTB_DATA)
        self.assertEqual(expected, data)

    def testFitExtblobMissingOk(self):
        """Test a FIT with a missing external blob that is allowed"""
        with test_util.capture_sys_output() as (stdout, stderr):
            self._DoTestFile('168_fit_missing_blob.dts',
                             allow_missing=True)
        err = stderr.getvalue()
        self.assertRegex(err, "Image 'main-section'.*missing.*: atf-bl31")

    def testBlobNamedByArgMissing(self):
        """Test handling of a missing entry arg"""
        with self.assertRaises(ValueError) as e:
            self._DoReadFile('068_blob_named_by_arg.dts')
        self.assertIn("Missing required properties/entry args: cros-ec-rw-path",
                      str(e.exception))

    def testPackBl31(self):
        """Test that an image with an ATF BL31 binary can be created"""
        data = self._DoReadFile('169_atf_bl31.dts')
        self.assertEqual(ATF_BL31_DATA, data[:len(ATF_BL31_DATA)])

    def testPackScp(self):
        """Test that an image with an SCP binary can be created"""
        data = self._DoReadFile('172_scp.dts')
        self.assertEqual(SCP_DATA, data[:len(SCP_DATA)])

    def testFitFdt(self):
        """Test an image with an FIT with multiple FDT images"""
        def _CheckFdt(seq, expected_data):
            """Check the FDT nodes

            Args:
                seq: Sequence number to check (0 or 1)
                expected_data: Expected contents of 'data' property
            """
            name = 'fdt-%d' % seq
            fnode = dtb.GetNode('/images/%s' % name)
            self.assertIsNotNone(fnode)
            self.assertEqual({'description','type', 'compression', 'data'},
                             set(fnode.props.keys()))
            self.assertEqual(expected_data, fnode.props['data'].bytes)
            self.assertEqual('fdt-test-fdt%d.dtb' % seq,
                             fnode.props['description'].value)

        def _CheckConfig(seq, expected_data):
            """Check the configuration nodes

            Args:
                seq: Sequence number to check (0 or 1)
                expected_data: Expected contents of 'data' property
            """
            cnode = dtb.GetNode('/configurations')
            self.assertIn('default', cnode.props)
            self.assertEqual('config-2', cnode.props['default'].value)

            name = 'config-%d' % seq
            fnode = dtb.GetNode('/configurations/%s' % name)
            self.assertIsNotNone(fnode)
            self.assertEqual({'description','firmware', 'loadables', 'fdt'},
                             set(fnode.props.keys()))
            self.assertEqual('conf-test-fdt%d.dtb' % seq,
                             fnode.props['description'].value)
            self.assertEqual('fdt-%d' % seq, fnode.props['fdt'].value)

        entry_args = {
            'of-list': 'test-fdt1 test-fdt2',
            'default-dt': 'test-fdt2',
        }
        data = self._DoReadFileDtb(
            '170_fit_fdt.dts',
            entry_args=entry_args,
            extra_indirs=[os.path.join(self._indir, TEST_FDT_SUBDIR)])[0]
        self.assertEqual(U_BOOT_NODTB_DATA, data[-len(U_BOOT_NODTB_DATA):])
        fit_data = data[len(U_BOOT_DATA):-len(U_BOOT_NODTB_DATA)]

        dtb = fdt.Fdt.FromData(fit_data)
        dtb.Scan()
        fnode = dtb.GetNode('/images/kernel')
        self.assertIn('data', fnode.props)

        # Check all the properties in fdt-1 and fdt-2
        _CheckFdt(1, TEST_FDT1_DATA)
        _CheckFdt(2, TEST_FDT2_DATA)

        # Check configurations
        _CheckConfig(1, TEST_FDT1_DATA)
        _CheckConfig(2, TEST_FDT2_DATA)

    def testFitFdtMissingList(self):
        """Test handling of a missing 'of-list' entry arg"""
        with self.assertRaises(ValueError) as e:
            self._DoReadFile('170_fit_fdt.dts')
        self.assertIn("Generator node requires 'of-list' entry argument",
                      str(e.exception))

    def testFitFdtEmptyList(self):
        """Test handling of an empty 'of-list' entry arg"""
        entry_args = {
            'of-list': '',
        }
        data = self._DoReadFileDtb('170_fit_fdt.dts', entry_args=entry_args)[0]

    def testFitFdtMissingProp(self):
        """Test handling of a missing 'fit,fdt-list' property"""
        with self.assertRaises(ValueError) as e:
            self._DoReadFile('171_fit_fdt_missing_prop.dts')
        self.assertIn("Generator node requires 'fit,fdt-list' property",
                      str(e.exception))

    def testFitFdtEmptyList(self):
        """Test handling of an empty 'of-list' entry arg"""
        entry_args = {
            'of-list': '',
        }
        data = self._DoReadFileDtb('170_fit_fdt.dts', entry_args=entry_args)[0]

    def testFitFdtMissing(self):
        """Test handling of a missing 'default-dt' entry arg"""
        entry_args = {
            'of-list': 'test-fdt1 test-fdt2',
        }
        with self.assertRaises(ValueError) as e:
            self._DoReadFileDtb(
                '170_fit_fdt.dts',
                entry_args=entry_args,
                extra_indirs=[os.path.join(self._indir, TEST_FDT_SUBDIR)])[0]
        self.assertIn("Generated 'default' node requires default-dt entry argument",
                      str(e.exception))

    def testFitFdtNotInList(self):
        """Test handling of a default-dt that is not in the of-list"""
        entry_args = {
            'of-list': 'test-fdt1 test-fdt2',
            'default-dt': 'test-fdt3',
        }
        with self.assertRaises(ValueError) as e:
            self._DoReadFileDtb(
                '170_fit_fdt.dts',
                entry_args=entry_args,
                extra_indirs=[os.path.join(self._indir, TEST_FDT_SUBDIR)])[0]
        self.assertIn("default-dt entry argument 'test-fdt3' not found in fdt list: test-fdt1, test-fdt2",
                      str(e.exception))

    def testFitExtblobMissingHelp(self):
        """Test display of help messages when an external blob is missing"""
        control.missing_blob_help = control._ReadMissingBlobHelp()
        control.missing_blob_help['wibble'] = 'Wibble test'
        control.missing_blob_help['another'] = 'Another test'
        with test_util.capture_sys_output() as (stdout, stderr):
            self._DoTestFile('168_fit_missing_blob.dts',
                             allow_missing=True)
        err = stderr.getvalue()

        # We can get the tag from the name, the type or the missing-msg
        # property. Check all three.
        self.assertIn('You may need to build ARM Trusted', err)
        self.assertIn('Wibble test', err)
        self.assertIn('Another test', err)

    def testMissingBlob(self):
        """Test handling of a blob containing a missing file"""
        with self.assertRaises(ValueError) as e:
            self._DoTestFile('173_missing_blob.dts', allow_missing=True)
        self.assertIn("Filename 'missing' not found in input path",
                      str(e.exception))

    def testEnvironment(self):
        """Test adding a U-Boot environment"""
        data = self._DoReadFile('174_env.dts')
        self.assertEqual(U_BOOT_DATA, data[:len(U_BOOT_DATA)])
        self.assertEqual(U_BOOT_NODTB_DATA, data[-len(U_BOOT_NODTB_DATA):])
        env = data[len(U_BOOT_DATA):-len(U_BOOT_NODTB_DATA)]
        self.assertEqual(b'\x1b\x97\x22\x7c\x01var1=1\0var2="2"\0\0\xff\xff',
                         env)

    def testEnvironmentNoSize(self):
        """Test that a missing 'size' property is detected"""
        with self.assertRaises(ValueError) as e:
            self._DoTestFile('175_env_no_size.dts')
        self.assertIn("'u-boot-env' entry must have a size property",
                      str(e.exception))

    def testEnvironmentTooSmall(self):
        """Test handling of an environment that does not fit"""
        with self.assertRaises(ValueError) as e:
            self._DoTestFile('176_env_too_small.dts')

        # checksum, start byte, environment with \0 terminator, final \0
        need = 4 + 1 + len(ENV_DATA) + 1 + 1
        short = need - 0x8
        self.assertIn("too small to hold data (need %#x more bytes)" % short,
                      str(e.exception))

    def testSkipAtStart(self):
        """Test handling of skip-at-start section"""
        data = self._DoReadFile('177_skip_at_start.dts')
        self.assertEqual(U_BOOT_DATA, data)

        image = control.images['image']
        entries = image.GetEntries()
        section = entries['section']
        self.assertEqual(0, section.offset)
        self.assertEqual(len(U_BOOT_DATA), section.size)
        self.assertEqual(U_BOOT_DATA, section.GetData())

        entry = section.GetEntries()['u-boot']
        self.assertEqual(16, entry.offset)
        self.assertEqual(len(U_BOOT_DATA), entry.size)
        self.assertEqual(U_BOOT_DATA, entry.data)

    def testSkipAtStartPad(self):
        """Test handling of skip-at-start section with padded entry"""
        data = self._DoReadFile('178_skip_at_start_pad.dts')
        before = tools.GetBytes(0, 8)
        after = tools.GetBytes(0, 4)
        all = before + U_BOOT_DATA + after
        self.assertEqual(all, data)

        image = control.images['image']
        entries = image.GetEntries()
        section = entries['section']
        self.assertEqual(0, section.offset)
        self.assertEqual(len(all), section.size)
        self.assertEqual(all, section.GetData())

        entry = section.GetEntries()['u-boot']
        self.assertEqual(16, entry.offset)
        self.assertEqual(len(all), entry.size)
        self.assertEqual(U_BOOT_DATA, entry.data)

    def testSkipAtStartSectionPad(self):
        """Test handling of skip-at-start section with padding"""
        data = self._DoReadFile('179_skip_at_start_section_pad.dts')
        before = tools.GetBytes(0, 8)
        after = tools.GetBytes(0, 4)
        all = before + U_BOOT_DATA + after
        self.assertEqual(all, data)

        image = control.images['image']
        entries = image.GetEntries()
        section = entries['section']
        self.assertEqual(0, section.offset)
        self.assertEqual(len(all), section.size)
        self.assertEqual(U_BOOT_DATA, section.data)
        self.assertEqual(all, section.GetPaddedData())

        entry = section.GetEntries()['u-boot']
        self.assertEqual(16, entry.offset)
        self.assertEqual(len(U_BOOT_DATA), entry.size)
        self.assertEqual(U_BOOT_DATA, entry.data)

    def testSectionPad(self):
        """Testing padding with sections"""
        data = self._DoReadFile('180_section_pad.dts')
        expected = (tools.GetBytes(ord('&'), 3) +
                    tools.GetBytes(ord('!'), 5) +
                    U_BOOT_DATA +
                    tools.GetBytes(ord('!'), 1) +
                    tools.GetBytes(ord('&'), 2))
        self.assertEqual(expected, data)

    def testSectionAlign(self):
        """Testing alignment with sections"""
        data = self._DoReadFileDtb('181_section_align.dts', map=True)[0]
        expected = (b'\0' +                         # fill section
                    tools.GetBytes(ord('&'), 1) +   # padding to section align
                    b'\0' +                         # fill section
                    tools.GetBytes(ord('!'), 3) +   # padding to u-boot align
                    U_BOOT_DATA +
                    tools.GetBytes(ord('!'), 4) +   # padding to u-boot size
                    tools.GetBytes(ord('!'), 4))    # padding to section size
        self.assertEqual(expected, data)

    def testCompressImage(self):
        """Test compression of the entire image"""
        self._CheckLz4()
        data, _, _, out_dtb_fname = self._DoReadFileDtb(
            '182_compress_image.dts', use_real_dtb=True, update_dtb=True)
        dtb = fdt.Fdt(out_dtb_fname)
        dtb.Scan()
        props = self._GetPropTree(dtb, ['offset', 'image-pos', 'size',
                                        'uncomp-size'])
        orig = self._decompress(data)
        self.assertEquals(COMPRESS_DATA + U_BOOT_DATA, orig)

        # Do a sanity check on various fields
        image = control.images['image']
        entries = image.GetEntries()
        self.assertEqual(2, len(entries))

        entry = entries['blob']
        self.assertEqual(COMPRESS_DATA, entry.data)
        self.assertEqual(len(COMPRESS_DATA), entry.size)

        entry = entries['u-boot']
        self.assertEqual(U_BOOT_DATA, entry.data)
        self.assertEqual(len(U_BOOT_DATA), entry.size)

        self.assertEqual(len(data), image.size)
        self.assertEqual(COMPRESS_DATA + U_BOOT_DATA, image.uncomp_data)
        self.assertEqual(len(COMPRESS_DATA + U_BOOT_DATA), image.uncomp_size)
        orig = self._decompress(image.data)
        self.assertEqual(orig, image.uncomp_data)

        expected = {
            'blob:offset': 0,
            'blob:size': len(COMPRESS_DATA),
            'u-boot:offset': len(COMPRESS_DATA),
            'u-boot:size': len(U_BOOT_DATA),
            'uncomp-size': len(COMPRESS_DATA + U_BOOT_DATA),
            'offset': 0,
            'image-pos': 0,
            'size': len(data),
            }
        self.assertEqual(expected, props)

    def testCompressImageLess(self):
        """Test compression where compression reduces the image size"""
        self._CheckLz4()
        data, _, _, out_dtb_fname = self._DoReadFileDtb(
            '183_compress_image_less.dts', use_real_dtb=True, update_dtb=True)
        dtb = fdt.Fdt(out_dtb_fname)
        dtb.Scan()
        props = self._GetPropTree(dtb, ['offset', 'image-pos', 'size',
                                        'uncomp-size'])
        orig = self._decompress(data)

        self.assertEquals(COMPRESS_DATA + COMPRESS_DATA + U_BOOT_DATA, orig)

        # Do a sanity check on various fields
        image = control.images['image']
        entries = image.GetEntries()
        self.assertEqual(2, len(entries))

        entry = entries['blob']
        self.assertEqual(COMPRESS_DATA_BIG, entry.data)
        self.assertEqual(len(COMPRESS_DATA_BIG), entry.size)

        entry = entries['u-boot']
        self.assertEqual(U_BOOT_DATA, entry.data)
        self.assertEqual(len(U_BOOT_DATA), entry.size)

        self.assertEqual(len(data), image.size)
        self.assertEqual(COMPRESS_DATA_BIG + U_BOOT_DATA, image.uncomp_data)
        self.assertEqual(len(COMPRESS_DATA_BIG + U_BOOT_DATA),
                         image.uncomp_size)
        orig = self._decompress(image.data)
        self.assertEqual(orig, image.uncomp_data)

        expected = {
            'blob:offset': 0,
            'blob:size': len(COMPRESS_DATA_BIG),
            'u-boot:offset': len(COMPRESS_DATA_BIG),
            'u-boot:size': len(U_BOOT_DATA),
            'uncomp-size': len(COMPRESS_DATA_BIG + U_BOOT_DATA),
            'offset': 0,
            'image-pos': 0,
            'size': len(data),
            }
        self.assertEqual(expected, props)

    def testCompressSectionSize(self):
        """Test compression of a section with a fixed size"""
        self._CheckLz4()
        data, _, _, out_dtb_fname = self._DoReadFileDtb(
            '184_compress_section_size.dts', use_real_dtb=True, update_dtb=True)
        dtb = fdt.Fdt(out_dtb_fname)
        dtb.Scan()
        props = self._GetPropTree(dtb, ['offset', 'image-pos', 'size',
                                        'uncomp-size'])
        orig = self._decompress(data)
        self.assertEquals(COMPRESS_DATA + U_BOOT_DATA, orig)
        expected = {
            'section/blob:offset': 0,
            'section/blob:size': len(COMPRESS_DATA),
            'section/u-boot:offset': len(COMPRESS_DATA),
            'section/u-boot:size': len(U_BOOT_DATA),
            'section:offset': 0,
            'section:image-pos': 0,
            'section:uncomp-size': len(COMPRESS_DATA + U_BOOT_DATA),
            'section:size': 0x30,
            'offset': 0,
            'image-pos': 0,
            'size': 0x30,
            }
        self.assertEqual(expected, props)

    def testCompressSection(self):
        """Test compression of a section with no fixed size"""
        self._CheckLz4()
        data, _, _, out_dtb_fname = self._DoReadFileDtb(
            '185_compress_section.dts', use_real_dtb=True, update_dtb=True)
        dtb = fdt.Fdt(out_dtb_fname)
        dtb.Scan()
        props = self._GetPropTree(dtb, ['offset', 'image-pos', 'size',
                                        'uncomp-size'])
        orig = self._decompress(data)
        self.assertEquals(COMPRESS_DATA + U_BOOT_DATA, orig)
        expected = {
            'section/blob:offset': 0,
            'section/blob:size': len(COMPRESS_DATA),
            'section/u-boot:offset': len(COMPRESS_DATA),
            'section/u-boot:size': len(U_BOOT_DATA),
            'section:offset': 0,
            'section:image-pos': 0,
            'section:uncomp-size': len(COMPRESS_DATA + U_BOOT_DATA),
            'section:size': len(data),
            'offset': 0,
            'image-pos': 0,
            'size': len(data),
            }
        self.assertEqual(expected, props)

    def testCompressExtra(self):
        """Test compression of a section with no fixed size"""
        self._CheckLz4()
        data, _, _, out_dtb_fname = self._DoReadFileDtb(
            '186_compress_extra.dts', use_real_dtb=True, update_dtb=True)
        dtb = fdt.Fdt(out_dtb_fname)
        dtb.Scan()
        props = self._GetPropTree(dtb, ['offset', 'image-pos', 'size',
                                        'uncomp-size'])

        base = data[len(U_BOOT_DATA):]
        self.assertEquals(U_BOOT_DATA, base[:len(U_BOOT_DATA)])
        rest = base[len(U_BOOT_DATA):]

        # Check compressed data
        section1 = self._decompress(rest)
        expect1 = tools.Compress(COMPRESS_DATA + U_BOOT_DATA, 'lz4')
        self.assertEquals(expect1, rest[:len(expect1)])
        self.assertEquals(COMPRESS_DATA + U_BOOT_DATA, section1)
        rest1 = rest[len(expect1):]

        section2 = self._decompress(rest1)
        expect2 = tools.Compress(COMPRESS_DATA + COMPRESS_DATA, 'lz4')
        self.assertEquals(expect2, rest1[:len(expect2)])
        self.assertEquals(COMPRESS_DATA + COMPRESS_DATA, section2)
        rest2 = rest1[len(expect2):]

        expect_size = (len(U_BOOT_DATA) + len(U_BOOT_DATA) + len(expect1) +
                       len(expect2) + len(U_BOOT_DATA))
        #self.assertEquals(expect_size, len(data))

        #self.assertEquals(U_BOOT_DATA, rest2)

        self.maxDiff = None
        expected = {
            'u-boot:offset': 0,
            'u-boot:image-pos': 0,
            'u-boot:size': len(U_BOOT_DATA),

            'base:offset': len(U_BOOT_DATA),
            'base:image-pos': len(U_BOOT_DATA),
            'base:size': len(data) - len(U_BOOT_DATA),
            'base/u-boot:offset': 0,
            'base/u-boot:image-pos': len(U_BOOT_DATA),
            'base/u-boot:size': len(U_BOOT_DATA),
            'base/u-boot2:offset': len(U_BOOT_DATA) + len(expect1) +
                len(expect2),
            'base/u-boot2:image-pos': len(U_BOOT_DATA) * 2 + len(expect1) +
                len(expect2),
            'base/u-boot2:size': len(U_BOOT_DATA),

            'base/section:offset': len(U_BOOT_DATA),
            'base/section:image-pos': len(U_BOOT_DATA) * 2,
            'base/section:size': len(expect1),
            'base/section:uncomp-size': len(COMPRESS_DATA + U_BOOT_DATA),
            'base/section/blob:offset': 0,
            'base/section/blob:size': len(COMPRESS_DATA),
            'base/section/u-boot:offset': len(COMPRESS_DATA),
            'base/section/u-boot:size': len(U_BOOT_DATA),

            'base/section2:offset': len(U_BOOT_DATA) + len(expect1),
            'base/section2:image-pos': len(U_BOOT_DATA) * 2 + len(expect1),
            'base/section2:size': len(expect2),
            'base/section2:uncomp-size': len(COMPRESS_DATA + COMPRESS_DATA),
            'base/section2/blob:offset': 0,
            'base/section2/blob:size': len(COMPRESS_DATA),
            'base/section2/blob2:offset': len(COMPRESS_DATA),
            'base/section2/blob2:size': len(COMPRESS_DATA),

            'offset': 0,
            'image-pos': 0,
            'size': len(data),
            }
        self.assertEqual(expected, props)

    def testSymbolsSubsection(self):
        """Test binman can assign symbols from a subsection"""
        self.checkSymbols('187_symbols_sub.dts', U_BOOT_SPL_DATA, 0x18)

    def testReadImageEntryArg(self):
        """Test reading an image that would need an entry arg to generate"""
        entry_args = {
            'cros-ec-rw-path': 'ecrw.bin',
        }
        data = self.data = self._DoReadFileDtb(
            '188_image_entryarg.dts',use_real_dtb=True, update_dtb=True,
            entry_args=entry_args)

        image_fname = tools.GetOutputFilename('image.bin')
        orig_image = control.images['image']

        # This should not generate an error about the missing 'cros-ec-rw-path'
        # since we are reading the image from a file. Compare with
        # testEntryArgsRequired()
        image = Image.FromFile(image_fname)
        self.assertEqual(orig_image.GetEntries().keys(),
                         image.GetEntries().keys())

    def testFilesAlign(self):
        """Test alignment with files"""
        data = self._DoReadFile('190_files_align.dts')

        # The first string is 15 bytes so will align to 16
        expect = FILES_DATA[:15] + b'\0' + FILES_DATA[15:]
        self.assertEqual(expect, data)

    def testReadImageSkip(self):
        """Test reading an image and accessing its FDT map"""
        data = self.data = self._DoReadFileRealDtb('191_read_image_skip.dts')
        image_fname = tools.GetOutputFilename('image.bin')
        orig_image = control.images['image']
        image = Image.FromFile(image_fname)
        self.assertEqual(orig_image.GetEntries().keys(),
                         image.GetEntries().keys())

        orig_entry = orig_image.GetEntries()['fdtmap']
        entry = image.GetEntries()['fdtmap']
        self.assertEqual(orig_entry.offset, entry.offset)
        self.assertEqual(orig_entry.size, entry.size)
        self.assertEqual(16, entry.image_pos)

        u_boot = image.GetEntries()['section'].GetEntries()['u-boot']

        self.assertEquals(U_BOOT_DATA, u_boot.ReadData())

    def testTplNoDtb(self):
        """Test that an image with tpl/u-boot-tpl-nodtb.bin can be created"""
        self._SetupTplElf()
        data = self._DoReadFile('192_u_boot_tpl_nodtb.dts')
        self.assertEqual(U_BOOT_TPL_NODTB_DATA,
                         data[:len(U_BOOT_TPL_NODTB_DATA)])

    def testTplBssPad(self):
        """Test that we can pad TPL's BSS with zeros"""
        # ELF file with a '__bss_size' symbol
        self._SetupTplElf()
        data = self._DoReadFile('193_tpl_bss_pad.dts')
        self.assertEqual(U_BOOT_TPL_DATA + tools.GetBytes(0, 10) + U_BOOT_DATA,
                         data)

    def testTplBssPadMissing(self):
        """Test that a missing symbol is detected"""
        self._SetupTplElf('u_boot_ucode_ptr')
        with self.assertRaises(ValueError) as e:
            self._DoReadFile('193_tpl_bss_pad.dts')
        self.assertIn('Expected __bss_size symbol in tpl/u-boot-tpl',
                      str(e.exception))

    def checkDtbSizes(self, data, pad_len, start):
        """Check the size arguments in a dtb embedded in an image

        Args:
            data: The image data
            pad_len: Length of the pad section in the image, in bytes
            start: Start offset of the devicetree to examine, within the image

        Returns:
            Size of the devicetree in bytes
        """
        dtb_data = data[start:]
        dtb = fdt.Fdt.FromData(dtb_data)
        fdt_size = dtb.GetFdtObj().totalsize()
        dtb.Scan()
        props = self._GetPropTree(dtb, 'size')
        self.assertEqual({
            'size': len(data),
            'u-boot-spl/u-boot-spl-bss-pad:size': pad_len,
            'u-boot-spl/u-boot-spl-dtb:size': 801,
            'u-boot-spl/u-boot-spl-nodtb:size': len(U_BOOT_SPL_NODTB_DATA),
            'u-boot-spl:size': 860,
            'u-boot-tpl:size': len(U_BOOT_TPL_DATA),
            'u-boot/u-boot-dtb:size': 781,
            'u-boot/u-boot-nodtb:size': len(U_BOOT_NODTB_DATA),
            'u-boot:size': 827,
            }, props)
        return fdt_size

    def testExpanded(self):
        """Test that an expanded entry type is selected when needed"""
        self._SetupSplElf()
        self._SetupTplElf()

        # SPL has a devicetree, TPL does not
        entry_args = {
            'spl-dtb': '1',
            'spl-bss-pad': 'y',
            'tpl-dtb': '',
        }
        self._DoReadFileDtb('194_fdt_incl.dts', use_expanded=True,
                            entry_args=entry_args)
        image = control.images['image']
        entries = image.GetEntries()
        self.assertEqual(3, len(entries))

        # First, u-boot, which should be expanded into u-boot-nodtb and dtb
        self.assertIn('u-boot', entries)
        entry = entries['u-boot']
        self.assertEqual('u-boot-expanded', entry.etype)
        subent = entry.GetEntries()
        self.assertEqual(2, len(subent))
        self.assertIn('u-boot-nodtb', subent)
        self.assertIn('u-boot-dtb', subent)

        # Second, u-boot-spl, which should be expanded into three parts
        self.assertIn('u-boot-spl', entries)
        entry = entries['u-boot-spl']
        self.assertEqual('u-boot-spl-expanded', entry.etype)
        subent = entry.GetEntries()
        self.assertEqual(3, len(subent))
        self.assertIn('u-boot-spl-nodtb', subent)
        self.assertIn('u-boot-spl-bss-pad', subent)
        self.assertIn('u-boot-spl-dtb', subent)

        # Third, u-boot-tpl, which should be not be expanded, since TPL has no
        # devicetree
        self.assertIn('u-boot-tpl', entries)
        entry = entries['u-boot-tpl']
        self.assertEqual('u-boot-tpl', entry.etype)
        self.assertEqual(None, entry.GetEntries())

    def testExpandedTpl(self):
        """Test that an expanded entry type is selected for TPL when needed"""
        self._SetupTplElf()

        entry_args = {
            'tpl-bss-pad': 'y',
            'tpl-dtb': 'y',
        }
        self._DoReadFileDtb('195_fdt_incl_tpl.dts', use_expanded=True,
                            entry_args=entry_args)
        image = control.images['image']
        entries = image.GetEntries()
        self.assertEqual(1, len(entries))

        # We only have u-boot-tpl, which be expanded
        self.assertIn('u-boot-tpl', entries)
        entry = entries['u-boot-tpl']
        self.assertEqual('u-boot-tpl-expanded', entry.etype)
        subent = entry.GetEntries()
        self.assertEqual(3, len(subent))
        self.assertIn('u-boot-tpl-nodtb', subent)
        self.assertIn('u-boot-tpl-bss-pad', subent)
        self.assertIn('u-boot-tpl-dtb', subent)

    def testExpandedNoPad(self):
        """Test an expanded entry without BSS pad enabled"""
        self._SetupSplElf()
        self._SetupTplElf()

        # SPL has a devicetree, TPL does not
        entry_args = {
            'spl-dtb': 'something',
            'spl-bss-pad': 'n',
            'tpl-dtb': '',
        }
        self._DoReadFileDtb('194_fdt_incl.dts', use_expanded=True,
                            entry_args=entry_args)
        image = control.images['image']
        entries = image.GetEntries()

        # Just check u-boot-spl, which should be expanded into two parts
        self.assertIn('u-boot-spl', entries)
        entry = entries['u-boot-spl']
        self.assertEqual('u-boot-spl-expanded', entry.etype)
        subent = entry.GetEntries()
        self.assertEqual(2, len(subent))
        self.assertIn('u-boot-spl-nodtb', subent)
        self.assertIn('u-boot-spl-dtb', subent)

    def testExpandedTplNoPad(self):
        """Test that an expanded entry type with padding disabled in TPL"""
        self._SetupTplElf()

        entry_args = {
            'tpl-bss-pad': '',
            'tpl-dtb': 'y',
        }
        self._DoReadFileDtb('195_fdt_incl_tpl.dts', use_expanded=True,
                            entry_args=entry_args)
        image = control.images['image']
        entries = image.GetEntries()
        self.assertEqual(1, len(entries))

        # We only have u-boot-tpl, which be expanded
        self.assertIn('u-boot-tpl', entries)
        entry = entries['u-boot-tpl']
        self.assertEqual('u-boot-tpl-expanded', entry.etype)
        subent = entry.GetEntries()
        self.assertEqual(2, len(subent))
        self.assertIn('u-boot-tpl-nodtb', subent)
        self.assertIn('u-boot-tpl-dtb', subent)

    def testFdtInclude(self):
        """Test that an Fdt is update within all binaries"""
        self._SetupSplElf()
        self._SetupTplElf()

        # SPL has a devicetree, TPL does not
        self.maxDiff = None
        entry_args = {
            'spl-dtb': '1',
            'spl-bss-pad': 'y',
            'tpl-dtb': '',
        }
        # Build the image. It includes two separate devicetree binaries, each
        # with their own contents, but all contain the binman definition.
        data = self._DoReadFileDtb(
            '194_fdt_incl.dts', use_real_dtb=True, use_expanded=True,
            update_dtb=True, entry_args=entry_args)[0]
        pad_len = 10

        # Check the U-Boot dtb
        start = len(U_BOOT_NODTB_DATA)
        fdt_size = self.checkDtbSizes(data, pad_len, start)

        # Now check SPL
        start += fdt_size + len(U_BOOT_SPL_NODTB_DATA) + pad_len
        fdt_size = self.checkDtbSizes(data, pad_len, start)

        # TPL has no devicetree
        start += fdt_size + len(U_BOOT_TPL_DATA)
        self.assertEqual(len(data), start)

    def testSymbolsExpanded(self):
        """Test binman can assign symbols in expanded entries"""
        entry_args = {
            'spl-dtb': '1',
        }
        self.checkSymbols('197_symbols_expand.dts', U_BOOT_SPL_NODTB_DATA +
                          U_BOOT_SPL_DTB_DATA, 0x38,
                          entry_args=entry_args, use_expanded=True)

    def testCollection(self):
        """Test a collection"""
        data = self._DoReadFile('198_collection.dts')
        self.assertEqual(U_BOOT_NODTB_DATA + U_BOOT_DTB_DATA +
                         tools.GetBytes(0xff, 2) + U_BOOT_NODTB_DATA +
                         tools.GetBytes(0xfe, 3) + U_BOOT_DTB_DATA,
                         data)

    def testCollectionSection(self):
        """Test a collection where a section must be built first"""
        # Sections never have their contents when GetData() is called, but when
        # BuildSectionData() is called with required=True, a section will force
        # building the contents, producing an error is anything is still
        # missing.
        data = self._DoReadFile('199_collection_section.dts')
        section = U_BOOT_NODTB_DATA + U_BOOT_DTB_DATA
        self.assertEqual(section + U_BOOT_DATA + tools.GetBytes(0xff, 2) +
                         section + tools.GetBytes(0xfe, 3) + U_BOOT_DATA,
                         data)

    def testAlignDefault(self):
        """Test that default alignment works on sections"""
        data = self._DoReadFile('200_align_default.dts')
        expected = (U_BOOT_DATA + tools.GetBytes(0, 8 - len(U_BOOT_DATA)) +
                    U_BOOT_DATA)
        # Special alignment for section
        expected += tools.GetBytes(0, 32 - len(expected))
        # No alignment within the nested section
        expected += U_BOOT_DATA + U_BOOT_NODTB_DATA;
        # Now the final piece, which should be default-aligned
        expected += tools.GetBytes(0, 88 - len(expected)) + U_BOOT_NODTB_DATA
        self.assertEqual(expected, data)

    def testPackOpenSBI(self):
        """Test that an image with an OpenSBI binary can be created"""
        data = self._DoReadFile('201_opensbi.dts')
        self.assertEqual(OPENSBI_DATA, data[:len(OPENSBI_DATA)])

    def testSectionsSingleThread(self):
        """Test sections without multithreading"""
        data = self._DoReadFileDtb('055_sections.dts', threads=0)[0]
        expected = (U_BOOT_DATA + tools.GetBytes(ord('!'), 12) +
                    U_BOOT_DATA + tools.GetBytes(ord('a'), 12) +
                    U_BOOT_DATA + tools.GetBytes(ord('&'), 4))
        self.assertEqual(expected, data)

    def testThreadTimeout(self):
        """Test handling a thread that takes too long"""
        with self.assertRaises(ValueError) as e:
            self._DoTestFile('202_section_timeout.dts',
                             test_section_timeout=True)
        self.assertIn("Timed out obtaining contents", str(e.exception))

    def testTiming(self):
        """Test output of timing information"""
        data = self._DoReadFile('055_sections.dts')
        with test_util.capture_sys_output() as (stdout, stderr):
            state.TimingShow()
        self.assertIn('read:', stdout.getvalue())
        self.assertIn('compress:', stdout.getvalue())

    def testUpdateFdtInElf(self):
        """Test that we can update the devicetree in an ELF file"""
        infile = elf_fname = self.ElfTestFile('u_boot_binman_embed')
        outfile = os.path.join(self._indir, 'u-boot.out')
        begin_sym = 'dtb_embed_begin'
        end_sym = 'dtb_embed_end'
        retcode = self._DoTestFile(
            '060_fdt_update.dts', update_dtb=True,
            update_fdt_in_elf=','.join([infile,outfile,begin_sym,end_sym]))
        self.assertEqual(0, retcode)

        # Check that the output file does in fact contact a dtb with the binman
        # definition in the correct place
        syms = elf.GetSymbolFileOffset(infile,
                                       ['dtb_embed_begin', 'dtb_embed_end'])
        data = tools.ReadFile(outfile)
        dtb_data = data[syms['dtb_embed_begin'].offset:
                        syms['dtb_embed_end'].offset]

        dtb = fdt.Fdt.FromData(dtb_data)
        dtb.Scan()
        props = self._GetPropTree(dtb, BASE_DTB_PROPS + REPACK_DTB_PROPS)
        self.assertEqual({
            'image-pos': 0,
            'offset': 0,
            '_testing:offset': 32,
            '_testing:size': 2,
            '_testing:image-pos': 32,
            'section@0/u-boot:offset': 0,
            'section@0/u-boot:size': len(U_BOOT_DATA),
            'section@0/u-boot:image-pos': 0,
            'section@0:offset': 0,
            'section@0:size': 16,
            'section@0:image-pos': 0,

            'section@1/u-boot:offset': 0,
            'section@1/u-boot:size': len(U_BOOT_DATA),
            'section@1/u-boot:image-pos': 16,
            'section@1:offset': 16,
            'section@1:size': 16,
            'section@1:image-pos': 16,
            'size': 40
        }, props)

    def testUpdateFdtInElfInvalid(self):
        """Test that invalid args are detected with --update-fdt-in-elf"""
        with self.assertRaises(ValueError) as e:
            self._DoTestFile('060_fdt_update.dts', update_fdt_in_elf='fred')
        self.assertIn("Invalid args ['fred'] to --update-fdt-in-elf",
                      str(e.exception))

    def testUpdateFdtInElfNoSyms(self):
        """Test that missing symbols are detected with --update-fdt-in-elf"""
        infile = elf_fname = self.ElfTestFile('u_boot_binman_embed')
        outfile = ''
        begin_sym = 'wrong_begin'
        end_sym = 'wrong_end'
        with self.assertRaises(ValueError) as e:
            self._DoTestFile(
                '060_fdt_update.dts',
                update_fdt_in_elf=','.join([infile,outfile,begin_sym,end_sym]))
        self.assertIn("Expected two symbols 'wrong_begin' and 'wrong_end': got 0:",
                      str(e.exception))

    def testUpdateFdtInElfTooSmall(self):
        """Test that an over-large dtb is detected with --update-fdt-in-elf"""
        infile = elf_fname = self.ElfTestFile('u_boot_binman_embed_sm')
        outfile = os.path.join(self._indir, 'u-boot.out')
        begin_sym = 'dtb_embed_begin'
        end_sym = 'dtb_embed_end'
        with self.assertRaises(ValueError) as e:
            self._DoTestFile(
                '060_fdt_update.dts', update_dtb=True,
                update_fdt_in_elf=','.join([infile,outfile,begin_sym,end_sym]))
        self.assertRegex(
            str(e.exception),
            "Not enough space in '.*u_boot_binman_embed_sm' for data length.*")

<<<<<<< HEAD
    def testFakeBlob(self):
        """Test handling of faking an external blob"""
        with test_util.capture_sys_output() as (stdout, stderr):
            self._DoTestFile('203_fake_blob.dts', allow_missing=True,
                             allow_fake_blobs=True)
        err = stderr.getvalue()
        self.assertRegex(err,
                         "Image '.*' has faked external blobs and is non-functional: .*")
        os.remove('binman_faking_test_blob')
=======
    def testVersion(self):
        """Test we can get the binman version"""
        version = '(unreleased)'
        self.assertEqual(version, state.GetVersion(self._indir))

        with self.assertRaises(SystemExit):
            with test_util.capture_sys_output() as (_, stderr):
                self._DoBinman('-V')
        self.assertEqual('Binman %s\n' % version, stderr.getvalue())

        # Try running the tool too, just to be safe
        result = self._RunBinman('-V')
        self.assertEqual('Binman %s\n' % version, result.stderr)

        # Set up a version file to make sure that works
        version = 'v2025.01-rc2'
        tools.WriteFile(os.path.join(self._indir, 'version'), version,
                        binary=False)
        self.assertEqual(version, state.GetVersion(self._indir))

    def testAltFormat(self):
        """Test that alternative formats can be used to extract"""
        self._DoReadFileRealDtb('213_fdtmap_alt_format.dts')

        try:
            tmpdir, updated_fname = self._SetupImageInTmpdir()
            with test_util.capture_sys_output() as (stdout, _):
                self._DoBinman('extract', '-i', updated_fname, '-F', 'list')
            self.assertEqual(
                '''Flag (-F)   Entry type            Description
fdt         fdtmap                Extract the devicetree blob from the fdtmap
''',
                stdout.getvalue())

            dtb = os.path.join(tmpdir, 'fdt.dtb')
            self._DoBinman('extract', '-i', updated_fname, '-F', 'fdt', '-f',
                           dtb, 'fdtmap')

            # Check that we can read it and it can be scanning, meaning it does
            # not have a 16-byte fdtmap header
            data = tools.ReadFile(dtb)
            dtb = fdt.Fdt.FromData(data)
            dtb.Scan()

            # Now check u-boot which has no alt_format
            fname = os.path.join(tmpdir, 'fdt.dtb')
            self._DoBinman('extract', '-i', updated_fname, '-F', 'dummy',
                           '-f', fname, 'u-boot')
            data = tools.ReadFile(fname)
            self.assertEqual(U_BOOT_DATA, data)

        finally:
            shutil.rmtree(tmpdir)

    def testExtblobList(self):
        """Test an image with an external blob list"""
        data = self._DoReadFile('215_blob_ext_list.dts')
        self.assertEqual(REFCODE_DATA + FSP_M_DATA, data)

    def testExtblobListMissing(self):
        """Test an image with a missing external blob"""
        with self.assertRaises(ValueError) as e:
            self._DoReadFile('216_blob_ext_list_missing.dts')
        self.assertIn("Filename 'missing-file' not found in input path",
                      str(e.exception))

    def testExtblobListMissingOk(self):
        """Test an image with an missing external blob that is allowed"""
        with test_util.capture_sys_output() as (stdout, stderr):
            self._DoTestFile('216_blob_ext_list_missing.dts',
                             allow_missing=True)
        err = stderr.getvalue()
        self.assertRegex(err, "Image 'main-section'.*missing.*: blob-ext")

    def testFip(self):
        """Basic test of generation of an ARM Firmware Image Package (FIP)"""
        data = self._DoReadFile('203_fip.dts')
        hdr, fents = fip_util.decode_fip(data)
        self.assertEqual(fip_util.HEADER_MAGIC, hdr.name)
        self.assertEqual(fip_util.HEADER_SERIAL, hdr.serial)
        self.assertEqual(0x123, hdr.flags)

        self.assertEqual(2, len(fents))

        fent = fents[0]
        self.assertEqual(
            bytes([0x47,  0xd4, 0x08, 0x6d, 0x4c, 0xfe, 0x98, 0x46,
                  0x9b, 0x95, 0x29, 0x50, 0xcb, 0xbd, 0x5a, 0x0]), fent.uuid)
        self.assertEqual('soc-fw', fent.fip_type)
        self.assertEqual(0x88, fent.offset)
        self.assertEqual(len(ATF_BL31_DATA), fent.size)
        self.assertEqual(0x123456789abcdef, fent.flags)
        self.assertEqual(ATF_BL31_DATA, fent.data)
        self.assertEqual(True, fent.valid)

        fent = fents[1]
        self.assertEqual(
            bytes([0x65, 0x92, 0x27, 0x03, 0x2f, 0x74, 0xe6, 0x44,
             0x8d, 0xff, 0x57, 0x9a, 0xc1, 0xff, 0x06, 0x10]), fent.uuid)
        self.assertEqual('scp-fwu-cfg', fent.fip_type)
        self.assertEqual(0x8c, fent.offset)
        self.assertEqual(len(ATF_BL31_DATA), fent.size)
        self.assertEqual(0, fent.flags)
        self.assertEqual(ATF_BL2U_DATA, fent.data)
        self.assertEqual(True, fent.valid)

    def testFipOther(self):
        """Basic FIP with something that isn't a external blob"""
        data = self._DoReadFile('204_fip_other.dts')
        hdr, fents = fip_util.decode_fip(data)

        self.assertEqual(2, len(fents))
        fent = fents[1]
        self.assertEqual('rot-cert', fent.fip_type)
        self.assertEqual(b'aa', fent.data)

    def testFipOther(self):
        """Basic FIP with something that isn't a external blob"""
        data = self._DoReadFile('204_fip_other.dts')
        hdr, fents = fip_util.decode_fip(data)

        self.assertEqual(2, len(fents))
        fent = fents[1]
        self.assertEqual('rot-cert', fent.fip_type)
        self.assertEqual(b'aa', fent.data)

    def testFipNoType(self):
        """FIP with an entry of an unknown type"""
        with self.assertRaises(ValueError) as e:
            self._DoReadFile('205_fip_no_type.dts')
        self.assertIn("Must provide a fip-type (node name 'u-boot' is not a known FIP type)",
                      str(e.exception))

    def testFipUuid(self):
        """Basic FIP with a manual uuid"""
        data = self._DoReadFile('206_fip_uuid.dts')
        hdr, fents = fip_util.decode_fip(data)

        self.assertEqual(2, len(fents))
        fent = fents[1]
        self.assertEqual(None, fent.fip_type)
        self.assertEqual(
            bytes([0xfc, 0x65, 0x13, 0x92, 0x4a, 0x5b, 0x11, 0xec,
                   0x94, 0x35, 0xff, 0x2d, 0x1c, 0xfc, 0x79, 0x9c]),
            fent.uuid)
        self.assertEqual(U_BOOT_DATA, fent.data)

    def testFipLs(self):
        """Test listing a FIP"""
        data = self._DoReadFileRealDtb('207_fip_ls.dts')
        hdr, fents = fip_util.decode_fip(data)

        try:
            tmpdir, updated_fname = self._SetupImageInTmpdir()
            with test_util.capture_sys_output() as (stdout, stderr):
                self._DoBinman('ls', '-i', updated_fname)
        finally:
            shutil.rmtree(tmpdir)
        lines = stdout.getvalue().splitlines()
        expected = [
'Name          Image-pos  Size  Entry-type  Offset  Uncomp-size',
'----------------------------------------------------------------',
'main-section          0   2d3  section          0',
'  atf-fip             0    90  atf-fip          0',
'    soc-fw           88     4  blob-ext        88',
'    u-boot           8c     4  u-boot          8c',
'  fdtmap             90   243  fdtmap          90',
]
        self.assertEqual(expected, lines)

        image = control.images['image']
        entries = image.GetEntries()
        fdtmap = entries['fdtmap']

        fdtmap_data = data[fdtmap.image_pos:fdtmap.image_pos + fdtmap.size]
        magic = fdtmap_data[:8]
        self.assertEqual(b'_FDTMAP_', magic)
        self.assertEqual(tools.GetBytes(0, 8), fdtmap_data[8:16])

        fdt_data = fdtmap_data[16:]
        dtb = fdt.Fdt.FromData(fdt_data)
        dtb.Scan()
        props = self._GetPropTree(dtb, BASE_DTB_PROPS, prefix='/')
        self.assertEqual({
            'atf-fip/soc-fw:image-pos': 136,
            'atf-fip/soc-fw:offset': 136,
            'atf-fip/soc-fw:size': 4,
            'atf-fip/u-boot:image-pos': 140,
            'atf-fip/u-boot:offset': 140,
            'atf-fip/u-boot:size': 4,
            'atf-fip:image-pos': 0,
            'atf-fip:offset': 0,
            'atf-fip:size': 144,
            'image-pos': 0,
            'offset': 0,
            'fdtmap:image-pos': fdtmap.image_pos,
            'fdtmap:offset': fdtmap.offset,
            'fdtmap:size': len(fdtmap_data),
            'size': len(data),
        }, props)

    def testFipExtractOneEntry(self):
        """Test extracting a single entry fron an FIP"""
        self._DoReadFileRealDtb('207_fip_ls.dts')
        image_fname = tools.GetOutputFilename('image.bin')
        fname = os.path.join(self._indir, 'output.extact')
        control.ExtractEntries(image_fname, fname, None, ['atf-fip/u-boot'])
        data = tools.ReadFile(fname)
        self.assertEqual(U_BOOT_DATA, data)

    def testFipReplace(self):
        """Test replacing a single file in a FIP"""
        expected = U_BOOT_DATA + tools.GetBytes(0x78, 50)
        data = self._DoReadFileRealDtb('208_fip_replace.dts')
        updated_fname = tools.GetOutputFilename('image-updated.bin')
        tools.WriteFile(updated_fname, data)
        entry_name = 'atf-fip/u-boot'
        control.WriteEntry(updated_fname, entry_name, expected,
                           allow_resize=True)
        actual = control.ReadEntry(updated_fname, entry_name)
        self.assertEqual(expected, actual)

        new_data = tools.ReadFile(updated_fname)
        hdr, fents = fip_util.decode_fip(new_data)

        self.assertEqual(2, len(fents))

        # Check that the FIP entry is updated
        fent = fents[1]
        self.assertEqual(0x8c, fent.offset)
        self.assertEqual(len(expected), fent.size)
        self.assertEqual(0, fent.flags)
        self.assertEqual(expected, fent.data)
        self.assertEqual(True, fent.valid)

    def testFipMissing(self):
        with test_util.capture_sys_output() as (stdout, stderr):
            self._DoTestFile('209_fip_missing.dts', allow_missing=True)
        err = stderr.getvalue()
        self.assertRegex(err, "Image 'main-section'.*missing.*: rmm-fw")

    def testFipSize(self):
        """Test a FIP with a size property"""
        data = self._DoReadFile('210_fip_size.dts')
        self.assertEqual(0x100 + len(U_BOOT_DATA), len(data))
        hdr, fents = fip_util.decode_fip(data)
        self.assertEqual(fip_util.HEADER_MAGIC, hdr.name)
        self.assertEqual(fip_util.HEADER_SERIAL, hdr.serial)

        self.assertEqual(1, len(fents))

        fent = fents[0]
        self.assertEqual('soc-fw', fent.fip_type)
        self.assertEqual(0x60, fent.offset)
        self.assertEqual(len(ATF_BL31_DATA), fent.size)
        self.assertEqual(ATF_BL31_DATA, fent.data)
        self.assertEqual(True, fent.valid)

        rest = data[0x60 + len(ATF_BL31_DATA):0x100]
        self.assertEqual(tools.GetBytes(0xff, len(rest)), rest)

    def testFipBadAlign(self):
        """Test that an invalid alignment value in a FIP is detected"""
        with self.assertRaises(ValueError) as e:
            self._DoTestFile('211_fip_bad_align.dts')
        self.assertIn(
            "Node \'/binman/atf-fip\': FIP alignment 31 must be a power of two",
            str(e.exception))

    def testFipCollection(self):
        """Test using a FIP in a collection"""
        data = self._DoReadFile('212_fip_collection.dts')
        entry1 = control.images['image'].GetEntries()['collection']
        data1 = data[:entry1.size]
        hdr1, fents2 = fip_util.decode_fip(data1)

        entry2 = control.images['image'].GetEntries()['atf-fip']
        data2 = data[entry2.offset:entry2.offset + entry2.size]
        hdr1, fents2 = fip_util.decode_fip(data2)

        # The 'collection' entry should have U-Boot included at the end
        self.assertEqual(entry1.size - len(U_BOOT_DATA), entry2.size)
        self.assertEqual(data1, data2 + U_BOOT_DATA)
        self.assertEqual(U_BOOT_DATA, data1[-4:])

        # There should be a U-Boot after the final FIP
        self.assertEqual(U_BOOT_DATA, data[-4:])
>>>>>>> 0dadad6d


if __name__ == "__main__":
    unittest.main()<|MERGE_RESOLUTION|>--- conflicted
+++ resolved
@@ -4667,7 +4667,6 @@
             str(e.exception),
             "Not enough space in '.*u_boot_binman_embed_sm' for data length.*")
 
-<<<<<<< HEAD
     def testFakeBlob(self):
         """Test handling of faking an external blob"""
         with test_util.capture_sys_output() as (stdout, stderr):
@@ -4677,7 +4676,7 @@
         self.assertRegex(err,
                          "Image '.*' has faked external blobs and is non-functional: .*")
         os.remove('binman_faking_test_blob')
-=======
+
     def testVersion(self):
         """Test we can get the binman version"""
         version = '(unreleased)'
@@ -4965,8 +4964,6 @@
 
         # There should be a U-Boot after the final FIP
         self.assertEqual(U_BOOT_DATA, data[-4:])
->>>>>>> 0dadad6d
-
 
 if __name__ == "__main__":
     unittest.main()