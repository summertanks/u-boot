--- conflicted
+++ resolved
@@ -14,13 +14,7 @@
 #include <config_distro_bootcmd.h>
 
 #define NANDARGS \
-<<<<<<< HEAD
-	"mtdids=" CONFIG_MTDIDS_DEFAULT "\0" \
-	"mtdparts=" CONFIG_MTDPARTS_DEFAULT "\0" \
-	"nandargs=setenv bootargs " \
-=======
 	"nandargs=setenv bootargs console=${console} " \
->>>>>>> 05a48596
 		"${optargs} " \
 		"mtdparts=${mtdparts} " \
 		"root=${nandroot} " \
