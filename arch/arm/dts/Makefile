# SPDX-License-Identifier: GPL-2.0+

dtb-$(CONFIG_TARGET_SMARTWEB) += at91sam9260-smartweb.dtb
dtb-$(CONFIG_TARGET_TAURUS) += at91sam9g20-taurus.dtb
dtb-$(CONFIG_TARGET_CORVUS) += at91sam9g45-corvus.dtb
dtb-$(CONFIG_TARGET_GURNARD) += at91sam9g45-gurnard.dtb

dtb-$(CONFIG_S5PC100) += s5pc1xx-smdkc100.dtb
dtb-$(CONFIG_S5PC110) += s5pc1xx-goni.dtb
dtb-$(CONFIG_EXYNOS4) += exynos4210-origen.dtb \
	exynos4210-smdkv310.dtb \
	exynos4210-universal_c210.dtb \
	exynos4210-trats.dtb \
	exynos4412-trats2.dtb \
	exynos4412-odroid.dtb

dtb-$(CONFIG_TARGET_HIKEY) += hi6220-hikey.dtb
dtb-$(CONFIG_TARGET_HIKEY960) += hi3660-hikey960.dtb

dtb-$(CONFIG_TARGET_POPLAR) += hi3798cv200-poplar.dtb

dtb-$(CONFIG_EXYNOS5) += exynos5250-arndale.dtb \
	exynos5250-snow.dtb \
	exynos5250-spring.dtb \
	exynos5250-smdk5250.dtb \
	exynos5420-smdk5420.dtb \
	exynos5420-peach-pit.dtb \
	exynos5800-peach-pi.dtb \
	exynos5422-odroidxu3.dtb
dtb-$(CONFIG_EXYNOS7420) += exynos7420-espresso7420.dtb

dtb-$(CONFIG_ARCH_DAVINCI) += \
	da850-evm.dtb \
	da850-lcdk.dtb \
	da850-lego-ev3.dtb

dtb-$(CONFIG_ARCH_KIRKWOOD) += \
	kirkwood-atl-sbx81lifkw.dtb \
	kirkwood-atl-sbx81lifxcat.dtb \
	kirkwood-blackarmor-nas220.dtb \
	kirkwood-d2net.dtb \
	kirkwood-dns325.dtb \
	kirkwood-dockstar.dtb \
	kirkwood-dreamplug.dtb \
	kirkwood-ds109.dtb \
	kirkwood-goflexnet.dtb \
	kirkwood-guruplug-server-plus.dtb \
	kirkwood-ib62x0.dtb \
	kirkwood-iconnect.dtb \
	kirkwood-is2.dtb \
	kirkwood-km_kirkwood.dtb \
	kirkwood-lsxhl.dtb \
	kirkwood-lschlv2.dtb \
	kirkwood-net2big.dtb \
	kirkwood-ns2.dtb \
	kirkwood-ns2lite.dtb \
	kirkwood-ns2max.dtb \
	kirkwood-ns2mini.dtb \
	kirkwood-nsa310s.dtb \
	kirkwood-openrd-base.dtb \
	kirkwood-openrd-client.dtb \
	kirkwood-openrd-ultimate.dtb \
	kirkwood-pogo_e02.dtb \
	kirkwood-sheevaplug.dtb

dtb-$(CONFIG_MACH_S900) += \
	bubblegum_96.dtb
dtb-$(CONFIG_MACH_S700) += \
	s700-cubieboard7.dtb

dtb-$(CONFIG_ROCKCHIP_PX30) += \
	px30-evb.dtb \
	px30-firefly.dtb \
	px30-px30-core-ctouch2.dtb \
	px30-px30-core-edimm2.2.dtb \
	rk3326-odroid-go2.dtb

dtb-$(CONFIG_ROCKCHIP_RK3036) += \
	rk3036-sdk.dtb

dtb-$(CONFIG_ROCKCHIP_RK3128) += \
	rk3128-evb.dtb

dtb-$(CONFIG_ROCKCHIP_RK3188) += \
	rk3188-radxarock.dtb

dtb-$(CONFIG_ROCKCHIP_RK322X) += \
	rk3229-evb.dtb

dtb-$(CONFIG_ROCKCHIP_RK3288) += \
	rk3288-evb.dtb \
	rk3288-firefly.dtb \
	rk3288-miqi.dtb \
	rk3288-phycore-rdk.dtb \
	rk3288-popmetal.dtb \
	rk3288-rock2-square.dtb \
	rk3288-rock-pi-n8.dtb \
	rk3288-tinker.dtb \
	rk3288-tinker-s.dtb \
	rk3288-veyron-jerry.dtb \
	rk3288-veyron-mickey.dtb \
	rk3288-veyron-minnie.dtb \
	rk3288-veyron-speedy.dtb \
	rk3288-vyasa.dtb

dtb-$(CONFIG_ROCKCHIP_RK3308) += \
	rk3308-evb.dtb \
	rk3308-roc-cc.dtb

dtb-$(CONFIG_ROCKCHIP_RK3328) += \
	rk3328-evb.dtb \
	rk3328-nanopi-r2s.dtb \
	rk3328-roc-cc.dtb \
	rk3328-rock64.dtb \
	rk3328-rock-pi-e.dtb

dtb-$(CONFIG_ROCKCHIP_RK3368) += \
	rk3368-lion-haikou.dtb \
	rk3368-sheep.dtb \
	rk3368-geekbox.dtb \
	rk3368-px5-evb.dtb \

dtb-$(CONFIG_ROCKCHIP_RK3399) += \
	rk3399-evb.dtb \
	rk3399-ficus.dtb \
	rk3399-firefly.dtb \
	rk3399-gru-bob.dtb \
	rk3399-khadas-edge.dtb \
	rk3399-khadas-edge-captain.dtb \
	rk3399-khadas-edge-v.dtb \
	rk3399-leez-p710.dtb \
	rk3399-nanopc-t4.dtb \
	rk3399-nanopi-m4.dtb \
	rk3399-nanopi-m4-2gb.dtb \
	rk3399-nanopi-m4b.dtb \
	rk3399-nanopi-neo4.dtb \
	rk3399-nanopi-r4s.dtb \
	rk3399-orangepi.dtb \
	rk3399-pinebook-pro.dtb \
	rk3399-puma-haikou.dtb \
	rk3399-roc-pc.dtb \
	rk3399-roc-pc-mezzanine.dtb \
	rk3399-rock-pi-4a.dtb \
	rk3399-rock-pi-4b.dtb \
	rk3399-rock-pi-4c.dtb \
	rk3399-rock960.dtb \
	rk3399-rockpro64.dtb \
	rk3399pro-rock-pi-n10.dtb

dtb-$(CONFIG_ROCKCHIP_RK3568) += \
	rk3568-evb.dtb

dtb-$(CONFIG_ROCKCHIP_RV1108) += \
	rv1108-elgin-r1.dtb \
	rv1108-evb.dtb

dtb-$(CONFIG_ARCH_S5P4418) += \
	s5p4418-nanopi2.dtb

dtb-$(CONFIG_ARCH_MESON) += \
	meson-axg-s400.dtb \
	meson-axg-jethome-jethub-j100.dtb \
	meson-gxbb-nanopi-k2.dtb \
	meson-gxbb-odroidc2.dtb \
	meson-gxbb-nanopi-k2.dtb \
	meson-gxbb-p200.dtb \
	meson-gxbb-p201.dtb \
	meson-gxl-s805x-libretech-ac.dtb \
	meson-gxl-s905d-libretech-pc.dtb \
	meson-gxl-s905w-jethome-jethub-j80.dtb \
	meson-gxl-s905x-khadas-vim.dtb \
	meson-gxl-s905x-libretech-cc.dtb \
	meson-gxl-s905x-libretech-cc-v2.dtb \
	meson-gxl-s905x-p212.dtb \
	meson-gxm-khadas-vim2.dtb \
	meson-gxm-s912-libretech-pc.dtb \
	meson-gxm-wetek-core2.dtb \
	meson-g12a-radxa-zero.dtb \
	meson-g12a-sei510.dtb \
	meson-g12a-u200.dtb \
	meson-g12b-a311d-khadas-vim3.dtb \
	meson-g12b-gtking.dtb \
	meson-g12b-gtking-pro.dtb \
	meson-g12b-gsking-x.dtb \
	meson-g12b-odroid-n2.dtb \
	meson-g12b-odroid-n2-plus.dtb \
	meson-sm1-bananapi-m5.dtb \
	meson-sm1-khadas-vim3l.dtb \
	meson-sm1-odroid-c4.dtb \
	meson-sm1-odroid-hc4.dtb \
	meson-sm1-sei610.dtb
dtb-$(CONFIG_ARCH_TEGRA) += tegra20-harmony.dtb \
	tegra20-medcom-wide.dtb \
	tegra20-paz00.dtb \
	tegra20-plutux.dtb \
	tegra20-seaboard.dtb \
	tegra20-tec.dtb \
	tegra20-trimslice.dtb \
	tegra20-ventana.dtb \
	tegra20-colibri.dtb \
	tegra30-apalis.dtb \
	tegra30-beaver.dtb \
	tegra30-cardhu.dtb \
	tegra30-colibri.dtb \
	tegra30-tec-ng.dtb \
	tegra114-dalmore.dtb \
	tegra124-apalis.dtb \
	tegra124-jetson-tk1.dtb \
	tegra124-nyan-big.dtb \
	tegra124-cei-tk1-som.dtb \
	tegra124-venice2.dtb \
	tegra186-p2771-0000-000.dtb \
	tegra186-p2771-0000-500.dtb \
	tegra210-p2371-0000.dtb \
	tegra210-p2371-2180.dtb \
	tegra210-p2571.dtb \
	tegra210-p3450-0000.dtb

dtb-$(CONFIG_ARCH_MVEBU) +=			\
	armada-3720-db.dtb			\
	armada-3720-espressobin.dtb		\
	armada-3720-turris-mox.dtb		\
	armada-3720-uDPU.dtb			\
	armada-375-db.dtb			\
	armada-385-atl-x530.dtb			\
	armada-385-atl-x530DP.dtb		\
	armada-385-db-88f6820-amc.dtb		\
	armada-385-turris-omnia.dtb		\
	armada-388-clearfog.dtb			\
	armada-388-gp.dtb			\
	armada-388-helios4.dtb			\
	armada-38x-controlcenterdc.dtb		\
	armada-7040-db-nand.dtb			\
	armada-7040-db.dtb			\
	armada-8040-clearfog-gt-8k.dtb		\
	armada-8040-db.dtb			\
	armada-8040-mcbin.dtb			\
	armada-8040-puzzle-m801.dtb		\
	armada-xp-crs305-1g-4s.dtb		\
	armada-xp-crs305-1g-4s-bit.dtb		\
	armada-xp-crs326-24g-2s.dtb		\
	armada-xp-crs326-24g-2s-bit.dtb		\
	armada-xp-crs328-4c-20s-4s.dtb		\
	armada-xp-crs328-4c-20s-4s-bit.dtb	\
	armada-xp-db-xc3-24g4xg.dtb		\
	armada-xp-gp.dtb			\
	armada-xp-maxbcm.dtb			\
	armada-xp-synology-ds414.dtb		\
	armada-xp-theadorable.dtb		\
	cn9130-db-A.dtb				\
	cn9130-db-B.dtb				\
	cn9131-db-A.dtb				\
	cn9131-db-B.dtb				\
	cn9132-db-A.dtb				\
	cn9132-db-B.dtb				\
	cn9130-crb-A.dtb			\
	cn9130-crb-B.dtb

dtb-$(CONFIG_ARCH_SYNQUACER) += synquacer-sc2a11-developerbox.dtb
dtb-$(CONFIG_ARCH_UNIPHIER_LD11) += \
	uniphier-ld11-global.dtb \
	uniphier-ld11-ref.dtb
dtb-$(CONFIG_ARCH_UNIPHIER_LD20) += \
	uniphier-ld20-akebi96.dtb \
	uniphier-ld20-global.dtb \
	uniphier-ld20-ref.dtb
dtb-$(CONFIG_ARCH_UNIPHIER_LD4) += \
	uniphier-ld4-ref.dtb
dtb-$(CONFIG_ARCH_UNIPHIER_LD6B) += \
	uniphier-ld6b-ref.dtb
dtb-$(CONFIG_ARCH_UNIPHIER_PRO4) += \
	uniphier-pro4-ace.dtb \
	uniphier-pro4-ref.dtb \
	uniphier-pro4-sanji.dtb
dtb-$(CONFIG_ARCH_UNIPHIER_PRO5) += \
	uniphier-pro5-4kbox.dtb
dtb-$(CONFIG_ARCH_UNIPHIER_PXS2) += \
	uniphier-pxs2-gentil.dtb \
	uniphier-pxs2-vodka.dtb
dtb-$(CONFIG_ARCH_UNIPHIER_PXS3) += \
	uniphier-pxs3-ref.dtb
dtb-$(CONFIG_ARCH_UNIPHIER_SLD8) += \
	uniphier-sld8-ref.dtb

dtb-$(CONFIG_ARCH_ZYNQ) += \
	bitmain-antminer-s9.dtb \
	zynq-cc108.dtb \
	zynq-cse-nand.dtb \
	zynq-cse-nor.dtb \
	zynq-cse-qspi-single.dtb \
	zynq-dlc20-rev1.0.dtb \
	zynq-microzed.dtb \
	zynq-minized.dtb \
	zynq-picozed.dtb \
	zynq-syzygy-hub.dtb \
	zynq-topic-miami.dtb \
	zynq-topic-miamilite.dtb \
	zynq-topic-miamiplus.dtb \
	zynq-zc702.dtb \
	zynq-zc706.dtb \
	zynq-zc770-xm010.dtb \
	zynq-zc770-xm011.dtb \
	zynq-zc770-xm011-x16.dtb \
	zynq-zc770-xm012.dtb \
	zynq-zc770-xm013.dtb \
	zynq-zed.dtb \
	zynq-zturn.dtb \
	zynq-zturn-v5.dtb \
	zynq-zybo.dtb \
	zynq-zybo-z7.dtb
dtb-$(CONFIG_ARCH_ZYNQMP) += \
	avnet-ultra96-rev1.dtb			\
	avnet-ultrazedev-cc-v1.0-ultrazedev-som-v1.0.dtb	\
	zynqmp-a2197-revA.dtb			\
	zynqmp-e-a2197-00-revA.dtb		\
	zynqmp-g-a2197-00-revA.dtb		\
	zynqmp-m-a2197-01-revA.dtb		\
	zynqmp-m-a2197-02-revA.dtb		\
	zynqmp-m-a2197-03-revA.dtb		\
	zynqmp-p-a2197-00-revA.dtb		\
	zynqmp-mini.dtb				\
	zynqmp-mini-emmc0.dtb			\
	zynqmp-mini-emmc1.dtb			\
	zynqmp-mini-nand.dtb			\
	zynqmp-mini-qspi.dtb			\
	zynqmp-sm-k26-revA.dtb			\
	zynqmp-smk-k26-revA.dtb			\
	zynqmp-sck-kv-g-revA.dtbo		\
	zynqmp-sck-kv-g-revB.dtbo		\
	zynqmp-topic-miamimp-xilinx-xdp-v1r1.dtb	\
	zynqmp-zcu100-revC.dtb			\
	zynqmp-zcu102-revA.dtb			\
	zynqmp-zcu102-revB.dtb			\
	zynqmp-zcu102-rev1.0.dtb		\
	zynqmp-zcu102-rev1.1.dtb		\
	zynqmp-zcu104-revA.dtb			\
	zynqmp-zcu104-revC.dtb			\
	zynqmp-zcu106-revA.dtb			\
	zynqmp-zcu111-revA.dtb			\
	zynqmp-zcu1275-revA.dtb			\
	zynqmp-zcu1275-revB.dtb			\
	zynqmp-zcu1285-revA.dtb			\
	zynqmp-zcu208-revA.dtb			\
	zynqmp-zcu216-revA.dtb			\
	zynqmp-zc1232-revA.dtb			\
	zynqmp-zc1254-revA.dtb			\
	zynqmp-zc1751-xm015-dc1.dtb		\
	zynqmp-zc1751-xm016-dc2.dtb		\
	zynqmp-zc1751-xm017-dc3.dtb		\
	zynqmp-zc1751-xm018-dc4.dtb		\
	zynqmp-zc1751-xm019-dc5.dtb
dtb-$(CONFIG_ARCH_VERSAL) += \
	versal-mini.dtb \
	versal-mini-emmc0.dtb \
	versal-mini-emmc1.dtb
dtb-$(CONFIG_ARCH_ZYNQMP_R5) += \
	zynqmp-r5.dtb
dtb-$(CONFIG_AM33XX) += \
	am335x-baltos.dtb \
	am335x-bone.dtb \
	am335x-boneblack.dtb \
	am335x-brppt1-mmc.dtb \
	am335x-brppt1-nand.dtb \
	am335x-brppt1-spi.dtb \
	am335x-brxre1.dtb \
	am335x-brsmarc1.dtb \
	am335x-draco.dtb \
	am335x-evm.dtb \
	am335x-evmsk.dtb \
	am335x-bonegreen.dtb \
	am335x-icev2.dtb \
	am335x-pocketbeagle.dtb \
	am335x-pxm50.dtb \
	am335x-rut.dtb \
	am335x-sancloud-bbe.dtb \
	am335x-shc.dtb \
	am335x-pdu001.dtb \
	am335x-chiliboard.dtb \
	am335x-sl50.dtb \
	am335x-base0033.dtb \
	am335x-guardian.dtb \
	am335x-wega-rdk.dtb \
	am335x-regor-rdk.dtb
dtb-$(CONFIG_AM43XX) += am437x-gp-evm.dtb am437x-sk-evm.dtb	\
	am43x-epos-evm.dtb \
	am437x-idk-evm.dtb \
	am4372-generic.dtb \
	am437x-cm-t43.dtb
dtb-$(CONFIG_TARGET_AM3517_EVM) += am3517-evm.dtb
dtb-$(CONFIG_TI816X) += dm8168-evm.dtb
dtb-$(CONFIG_THUNDERX) += thunderx-88xx.dtb

dtb-$(CONFIG_ARCH_SOCFPGA) +=				\
	socfpga_agilex_socdk.dtb			\
	socfpga_arria5_secu1.dtb			\
	socfpga_arria5_socdk.dtb			\
	socfpga_arria10_socdk_sdmmc.dtb			\
	socfpga_cyclone5_mcvevk.dtb			\
	socfpga_cyclone5_is1.dtb			\
	socfpga_cyclone5_socdk.dtb			\
	socfpga_cyclone5_dbm_soc1.dtb			\
	socfpga_cyclone5_de0_nano_soc.dtb		\
	socfpga_cyclone5_de1_soc.dtb			\
	socfpga_cyclone5_de10_nano.dtb			\
	socfpga_cyclone5_sockit.dtb			\
	socfpga_cyclone5_socrates.dtb			\
	socfpga_cyclone5_sr1500.dtb			\
	socfpga_cyclone5_vining_fpga.dtb		\
	socfpga_n5x_socdk.dtb				\
	socfpga_stratix10_socdk.dtb

dtb-$(CONFIG_TARGET_DRA7XX_EVM) += dra72-evm.dtb dra7-evm.dtb	\
	dra72-evm-revc.dtb dra71-evm.dtb dra76-evm.dtb
dtb-$(CONFIG_TARGET_AM57XX_EVM) += am57xx-beagle-x15.dtb \
	am57xx-beagle-x15-revb1.dtb \
	am57xx-beagle-x15-revc.dtb \
	am5729-beagleboneai.dtb \
	am574x-idk.dtb \
	am572x-idk.dtb	\
	am571x-idk.dtb
dtb-$(CONFIG_TARGET_STV0991) += stv0991.dtb

dtb-$(CONFIG_ARCH_LS1021A) += ls1021a-qds-duart.dtb \
	ls1021a-qds-lpuart.dtb \
	ls1021a-twr-duart.dtb ls1021a-twr-lpuart.dtb \
	ls1021a-iot-duart.dtb ls1021a-tsn.dtb
dtb-$(CONFIG_TARGET_PG_WCOM_SELI8) += ls1021a-pg-wcom-seli8.dtb
dtb-$(CONFIG_TARGET_PG_WCOM_EXPU1) += ls1021a-pg-wcom-expu1.dtb

dtb-$(CONFIG_FSL_LSCH3) += fsl-ls2080a-qds.dtb \
	fsl-ls2080a-qds-42-x.dtb \
	fsl-ls2080a-rdb.dtb \
	fsl-ls2081a-rdb.dtb \
	fsl-ls2088a-rdb-qspi.dtb \
	fsl-ls1088a-rdb.dtb \
	fsl-ls1088a-qds.dtb \
	fsl-ls1088a-qds-21-x.dtb \
	fsl-ls1088a-qds-29-x.dtb \
	fsl-ls1028a-rdb.dtb \
	fsl-ls1028a-qds-duart.dtb \
	fsl-ls1028a-qds-lpuart.dtb \
	fsl-lx2160a-rdb.dtb \
	fsl-lx2160a-qds.dtb \
	fsl-lx2160a-qds-3-x-x.dtb \
	fsl-lx2160a-qds-3-11-x.dtb \
	fsl-lx2160a-qds-7-x-x.dtb \
	fsl-lx2160a-qds-7-11-x.dtb \
	fsl-lx2160a-qds-19-x-x.dtb \
	fsl-lx2160a-qds-19-11-x.dtb \
	fsl-lx2160a-qds-20-x-x.dtb \
	fsl-lx2160a-qds-20-11-x.dtb \
	fsl-lx2162a-qds.dtb\
	fsl-lx2162a-qds-17-x.dtb\
	fsl-lx2162a-qds-18-x.dtb\
	fsl-lx2162a-qds-20-x.dtb
dtb-$(CONFIG_FSL_LSCH2) += fsl-ls1043a-qds-duart.dtb \
	fsl-ls1043a-qds-lpuart.dtb \
	fsl-ls1043a-rdb.dtb \
	fsl-ls1046a-qds-duart.dtb \
	fsl-ls1046a-qds-lpuart.dtb \
	fsl-ls1046a-rdb.dtb \
	fsl-ls1046a-frwy.dtb \
	fsl-ls1012a-qds.dtb \
	fsl-ls1012a-rdb.dtb \
	fsl-ls1012a-2g5rdb.dtb \
	fsl-ls1012a-frdm.dtb \
	fsl-ls1012a-frwy.dtb
dtb-$(CONFIG_TARGET_SL28) += fsl-ls1028a-kontron-sl28.dtb \
	fsl-ls1028a-kontron-sl28-var1.dtb \
	fsl-ls1028a-kontron-sl28-var2.dtb \
	fsl-ls1028a-kontron-sl28-var3.dtb \
	fsl-ls1028a-kontron-sl28-var4.dtb \

dtb-$(CONFIG_TARGET_DRAGONBOARD410C) += dragonboard410c.dtb
dtb-$(CONFIG_TARGET_DRAGONBOARD820C) += dragonboard820c.dtb

dtb-$(CONFIG_TARGET_STEMMY) += ste-ux500-samsung-stemmy.dtb

dtb-$(CONFIG_STM32F4) += stm32f429-disco.dtb \
	stm32429i-eval.dtb \
	stm32f469-disco.dtb

dtb-$(CONFIG_STM32F7) += stm32f746-disco.dtb \
	stm32f769-disco.dtb \
	stm32746g-eval.dtb
dtb-$(CONFIG_STM32H7) += stm32h743i-disco.dtb \
	stm32h743i-eval.dtb \
	stm32h750i-art-pi.dtb

dtb-$(CONFIG_MACH_SUN4I) += \
	sun4i-a10-a1000.dtb \
	sun4i-a10-ba10-tvbox.dtb \
	sun4i-a10-chuwi-v7-cw0825.dtb \
	sun4i-a10-cubieboard.dtb \
	sun4i-a10-dserve-dsrv9703c.dtb \
	sun4i-a10-gemei-g9.dtb \
	sun4i-a10-hackberry.dtb \
	sun4i-a10-hyundai-a7hd.dtb \
	sun4i-a10-inet1.dtb \
	sun4i-a10-inet-3f.dtb \
	sun4i-a10-inet-3w.dtb \
	sun4i-a10-inet97fv2.dtb \
	sun4i-a10-inet9f-rev03.dtb \
	sun4i-a10-itead-iteaduino-plus.dtb \
	sun4i-a10-jesurun-q5.dtb \
	sun4i-a10-marsboard.dtb \
	sun4i-a10-mini-xplus.dtb \
	sun4i-a10-mk802.dtb \
	sun4i-a10-mk802ii.dtb \
	sun4i-a10-olinuxino-lime.dtb \
	sun4i-a10-pcduino.dtb \
	sun4i-a10-pcduino2.dtb \
	sun4i-a10-pov-protab2-ips9.dtb
dtb-$(CONFIG_MACH_SUN5I) += \
	sun5i-a10s-auxtek-t003.dtb \
	sun5i-a10s-auxtek-t004.dtb \
	sun5i-a10s-mk802.dtb \
	sun5i-a10s-olinuxino-micro.dtb \
	sun5i-a10s-r7-tv-dongle.dtb \
	sun5i-a10s-wobo-i5.dtb \
	sun5i-a13-ampe-a76.dtb \
	sun5i-a13-difrnce-dit4350.dtb \
	sun5i-a13-empire-electronix-d709.dtb \
	sun5i-a13-empire-electronix-m712.dtb \
	sun5i-a13-hsg-h702.dtb \
	sun5i-a13-inet-86vs.dtb \
	sun5i-a13-inet-98v-rev2.dtb \
	sun5i-a13-olinuxino.dtb \
	sun5i-a13-olinuxino-micro.dtb \
	sun5i-a13-q8-tablet.dtb \
	sun5i-a13-utoo-p66.dtb \
	sun5i-gr8-chip-pro.dtb \
	sun5i-r8-chip.dtb
dtb-$(CONFIG_MACH_SUN6I) += \
	sun6i-a31-app4-evb1.dtb \
	sun6i-a31-colombus.dtb \
	sun6i-a31-hummingbird.dtb \
	sun6i-a31-i7.dtb \
	sun6i-a31-m9.dtb \
	sun6i-a31-mele-a1000g-quad.dtb \
	sun6i-a31-mixtile-loftq.dtb \
	sun6i-a31s-colorfly-e708-q1.dtb \
	sun6i-a31s-cs908.dtb \
	sun6i-a31s-inet-q972.dtb \
	sun6i-a31s-primo81.dtb \
	sun6i-a31s-sina31s.dtb \
	sun6i-a31s-sinovoip-bpi-m2.dtb \
	sun6i-a31s-yones-toptech-bs1078-v2.dtb
dtb-$(CONFIG_MACH_SUN7I) += \
	sun7i-a20-ainol-aw1.dtb \
	sun7i-a20-bananapi.dtb \
	sun7i-a20-bananapi-m1-plus.dtb \
	sun7i-a20-bananapro.dtb \
	sun7i-a20-cubieboard2.dtb \
	sun7i-a20-cubietruck.dtb \
	sun7i-a20-hummingbird.dtb \
	sun7i-a20-i12-tvbox.dtb \
	sun7i-a20-icnova-swac.dtb \
	sun7i-a20-itead-ibox.dtb \
	sun7i-a20-lamobo-r1.dtb \
	sun7i-a20-m3.dtb \
	sun7i-a20-m5.dtb \
	sun7i-a20-mk808c.dtb \
	sun7i-a20-olimex-som-evb.dtb \
	sun7i-a20-olimex-som204-evb.dtb \
	sun7i-a20-olimex-som204-evb-emmc.dtb \
	sun7i-a20-olinuxino-lime.dtb \
	sun7i-a20-olinuxino-lime2.dtb \
	sun7i-a20-olinuxino-lime2-emmc.dtb \
	sun7i-a20-olinuxino-micro.dtb \
	sun7i-a20-olinuxino-micro-emmc.dtb \
	sun7i-a20-orangepi.dtb \
	sun7i-a20-orangepi-mini.dtb \
	sun7i-a20-pcduino3.dtb \
	sun7i-a20-pcduino3-nano.dtb \
	sun7i-a20-primo73.dtb \
	sun7i-a20-wexler-tab7200.dtb \
	sun7i-a20-wits-pro-a20-dkt.dtb \
	sun7i-a20-yones-toptech-bd1078.dtb
dtb-$(CONFIG_MACH_SUN8I_A23) += \
	sun8i-a23-evb.dtb \
	sun8i-a23-gt90h-v4.dtb \
	sun8i-a23-inet86dz.dtb \
	sun8i-a23-polaroid-mid2407pxe03.dtb \
	sun8i-a23-polaroid-mid2809pxe04.dtb \
	sun8i-a23-q8-tablet.dtb
dtb-$(CONFIG_MACH_SUN8I_A33) += \
	sun8i-a33-ga10h-v1.1.dtb \
	sun8i-a33-inet-d978-rev2.dtb \
	sun8i-a33-olinuxino.dtb \
	sun8i-a33-q8-tablet.dtb \
	sun8i-a33-sinlinx-sina33.dtb \
	sun8i-r16-bananapi-m2m.dtb \
	sun8i-r16-nintendo-nes-classic-edition.dtb \
	sun8i-r16-parrot.dtb
dtb-$(CONFIG_MACH_SUN8I_A83T) += \
	sun8i-a83t-allwinner-h8homlet-v2.dtb \
	sun8i-a83t-bananapi-m3.dtb \
	sun8i-a83t-cubietruck-plus.dtb \
	sun8i-a83t-tbs-a711.dtb
dtb-$(CONFIG_MACH_SUN8I_H3) += \
	sun8i-h2-plus-bananapi-m2-zero.dtb \
	sun8i-h2-plus-libretech-all-h3-cc.dtb \
	sun8i-h2-plus-orangepi-r1.dtb \
	sun8i-h2-plus-orangepi-zero.dtb \
	sun8i-h3-bananapi-m2-plus.dtb \
	sun8i-h3-bananapi-m2-plus-v1.2.dtb \
	sun8i-h3-beelink-x2.dtb \
	sun8i-h3-emlid-neutis-n5h3-devboard.dtb \
	sun8i-h3-libretech-all-h3-cc.dtb \
	sun8i-h3-mapleboard-mp130.dtb \
	sun8i-h3-nanopi-duo2.dtb \
	sun8i-h3-nanopi-m1.dtb \
	sun8i-h3-nanopi-m1-plus.dtb \
	sun8i-h3-nanopi-neo.dtb \
	sun8i-h3-nanopi-neo-air.dtb \
	sun8i-h3-orangepi-2.dtb \
	sun8i-h3-orangepi-lite.dtb \
	sun8i-h3-orangepi-one.dtb \
	sun8i-h3-orangepi-pc.dtb \
	sun8i-h3-orangepi-pc-plus.dtb \
	sun8i-h3-orangepi-plus.dtb \
	sun8i-h3-orangepi-plus2e.dtb \
	sun8i-h3-orangepi-zero-plus2.dtb \
	sun8i-h3-rervision-dvk.dtb \
	sun8i-h3-zeropi.dtb
dtb-$(CONFIG_MACH_SUN8I_R40) += \
	sun8i-r40-bananapi-m2-ultra.dtb \
	sun8i-v40-bananapi-m2-berry.dtb
dtb-$(CONFIG_MACH_SUN8I_V3S) += \
	sun8i-s3-pinecube.dtb \
	sun8i-v3s-licheepi-zero.dtb
dtb-$(CONFIG_MACH_SUN50I_H5) += \
	sun50i-h5-bananapi-m2-plus.dtb \
	sun50i-h5-emlid-neutis-n5-devboard.dtb \
	sun50i-h5-libretech-all-h3-cc.dtb \
	sun50i-h5-libretech-all-h3-it.dtb \
	sun50i-h5-libretech-all-h5-cc.dtb \
	sun50i-h5-nanopi-neo2.dtb \
	sun50i-h5-nanopi-neo-plus2.dtb \
	sun50i-h5-nanopi-r1s-h5.dtb \
	sun50i-h5-orangepi-zero-plus.dtb \
	sun50i-h5-orangepi-pc2.dtb \
	sun50i-h5-orangepi-prime.dtb \
	sun50i-h5-orangepi-zero-plus2.dtb
dtb-$(CONFIG_MACH_SUN50I_H6) += \
	sun50i-h6-beelink-gs1.dtb \
	sun50i-h6-orangepi-3.dtb \
	sun50i-h6-orangepi-lite2.dtb \
	sun50i-h6-orangepi-one-plus.dtb \
	sun50i-h6-pine-h64.dtb \
	sun50i-h6-tanix-tx6.dtb
dtb-$(CONFIG_MACH_SUN50I_H616) += \
	sun50i-h616-orangepi-zero2.dtb
dtb-$(CONFIG_MACH_SUN50I) += \
	sun50i-a64-amarula-relic.dtb \
	sun50i-a64-bananapi-m64.dtb \
	sun50i-a64-nanopi-a64.dtb \
	sun50i-a64-oceanic-5205-5inmfd.dtb \
	sun50i-a64-olinuxino.dtb \
	sun50i-a64-olinuxino-emmc.dtb \
	sun50i-a64-orangepi-win.dtb \
	sun50i-a64-pine64-lts.dtb \
	sun50i-a64-pine64-plus.dtb \
	sun50i-a64-pine64.dtb \
	sun50i-a64-pinebook.dtb \
	sun50i-a64-pinephone-1.0.dtb \
	sun50i-a64-pinephone-1.1.dtb \
	sun50i-a64-pinephone-1.2.dtb \
	sun50i-a64-pinetab.dtb \
	sun50i-a64-sopine-baseboard.dtb \
	sun50i-a64-teres-i.dtb
dtb-$(CONFIG_MACH_SUN9I) += \
	sun9i-a80-optimus.dtb \
	sun9i-a80-cubieboard4.dtb \
	sun9i-a80-cx-a99.dtb

dtb-$(CONFIG_VF610) += vf500-colibri.dtb \
	vf610-colibri.dtb \
	vf610-twr.dtb \
	vf610-pcm052.dtb \
	vf610-bk4r1.dtb

dtb-$(CONFIG_MX23) += \
	imx23-evk.dtb

dtb-$(CONFIG_TARGET_MX23_OLINUXINO) += \
	imx23-olinuxino.dtb

dtb-$(CONFIG_MX28) += \
	imx28-evk.dtb \
	imx28-xea.dtb

dtb-$(CONFIG_MX51) += \
	imx51-babbage.dtb

dtb-$(CONFIG_MX53) += imx53-cx9020.dtb \
	imx53-qsb.dtb \
	imx53-kp.dtb \
	imx53-m53menlo.dtb \
	imx53-usbarmory.dtb

ifneq ($(CONFIG_MX6DL)$(CONFIG_MX6QDL)$(CONFIG_MX6S),)
dtb-y += \
	imx6dl-aristainetos2c_7.dtb \
	imx6dl-aristainetos2c_cslb_7.dtb \
	imx6dl-brppt2.dtb \
	imx6dl-cubox-i.dtb \
	imx6dl-cubox-i-emmc-som-v15.dtb \
	imx6dl-cubox-i-som-v15.dtb \
	imx6dl-dhcom-pdk2.dtb \
	imx6dl-gw51xx.dtb \
	imx6dl-gw52xx.dtb \
	imx6dl-gw53xx.dtb \
	imx6dl-gw54xx.dtb \
	imx6dl-gw551x.dtb \
	imx6dl-gw552x.dtb \
	imx6dl-gw553x.dtb \
	imx6dl-gw560x.dtb \
	imx6dl-gw5903.dtb \
	imx6dl-gw5904.dtb \
	imx6dl-gw5907.dtb \
	imx6dl-gw5910.dtb \
	imx6dl-gw5912.dtb \
	imx6dl-gw5913.dtb \
	imx6dl-hummingboard2.dtb \
	imx6dl-hummingboard2-emmc-som-v15.dtb \
	imx6dl-hummingboard2-som-v15.dtb \
	imx6dl-hummingboard.dtb \
	imx6dl-hummingboard-emmc-som-v15.dtb \
	imx6dl-hummingboard-som-v15.dtb \
	imx6dl-icore.dtb \
	imx6dl-icore-mipi.dtb \
	imx6dl-icore-rqs.dtb \
	imx6dl-mba6a.dtb \
	imx6dl-mba6b.dtb \
	imx6dl-mamoj.dtb \
	imx6dl-nitrogen6x.dtb \
	imx6dl-pico.dtb \
	imx6dl-udoo.dtb \
	imx6dl-riotboard.dtb \
	imx6dl-sabreauto.dtb \
	imx6dl-sabresd.dtb \
	imx6dl-wandboard-revd1.dtb \

endif

ifneq ($(CONFIG_MX6Q)$(CONFIG_MX6QDL),)
dtb-y += \
	imx6-apalis.dtb \
	imx6q-cm-fx6.dtb \
	imx6q-cubox-i.dtb \
	imx6q-cubox-i-emmc-som-v15.dtb \
	imx6q-cubox-i-som-v15.dtb \
	imx6q-dhcom-pdk2.dtb \
	imx6q-display5.dtb \
	imx6q-gw51xx.dtb \
	imx6q-gw52xx.dtb \
	imx6q-gw53xx.dtb \
	imx6q-gw54xx.dtb \
	imx6q-gw551x.dtb \
	imx6q-gw552x.dtb \
	imx6q-gw553x.dtb \
	imx6q-gw560x.dtb \
	imx6q-gw5903.dtb \
	imx6q-gw5904.dtb \
	imx6q-gw5907.dtb \
	imx6q-gw5910.dtb \
	imx6q-gw5912.dtb \
	imx6q-gw5913.dtb \
	imx6q-hummingboard2.dtb \
	imx6q-hummingboard2-emmc-som-v15.dtb \
	imx6q-hummingboard2-som-v15.dtb \
	imx6q-hummingboard.dtb \
	imx6q-hummingboard-emmc-som-v15.dtb \
	imx6q-hummingboard-som-v15.dtb \
	imx6q-icore.dtb \
	imx6q-icore-mipi.dtb \
	imx6q-icore-rqs.dtb \
	imx6q-kp.dtb \
	imx6q-logicpd.dtb \
	imx6q-marsboard.dtb \
	imx6q-mba6a.dtb \
	imx6q-mba6b.dtb \
	imx6q-mccmon6.dtb\
	imx6q-nitrogen6x.dtb \
	imx6q-novena.dtb \
	imx6q-pico.dtb \
	imx6q-phytec-mira-rdk-nand.dtb \
	imx6q-udoo.dtb \
	imx6q-sabreauto.dtb \
	imx6q-sabrelite.dtb \
	imx6q-sabresd.dtb \
	imx6q-tbs2910.dtb \
	imx6q-wandboard-revd1.dtb \
	imx6qp-sabreauto.dtb \
	imx6qp-sabresd.dtb \
	imx6qp-wandboard-revd1.dtb \

endif

dtb-$(CONFIG_MX6SL) += imx6sl-evk.dtb

dtb-$(CONFIG_MX6SLL) += imx6sll-evk.dtb

dtb-$(CONFIG_MX6SX) += \
	imx6sx-sabreauto.dtb \
	imx6sx-sdb.dtb \
	imx6sx-softing-vining-2000.dtb \
	imx6sx-udoo-neo-basic.dtb \
	imx6sx-udoo-neo-extended.dtb \
	imx6sx-udoo-neo-full.dtb

dtb-$(CONFIG_MX6UL) += \
	imx6ul-geam.dtb \
	imx6ul-isiot-emmc.dtb \
	imx6ul-isiot-nand.dtb \
	imx6ul-opos6uldev.dtb \
	imx6ul-14x14-evk.dtb \
	imx6ul-9x9-evk.dtb \
	imx6ul-9x9-evk.dtb \
	imx6ul-liteboard.dtb \
	imx6ul-phytec-segin-ff-rdk-nand.dtb \
	imx6ul-pico-hobbit.dtb \
	imx6ul-pico-pi.dtb \
<<<<<<< HEAD
	imx6ul-caisteal.dtb
=======
	imx6ul-kontron-n631x-s.dtb \
	imx6ull-kontron-n641x-s.dtb
>>>>>>> 06685f9d

dtb-$(CONFIG_MX6ULL) += \
	imx6ull-14x14-evk.dtb \
	imx6ull-colibri.dtb \
	imx6ull-myir-mys-6ulx-eval.dtb \
	imx6ull-seeed-npi-imx6ull-dev-board.dtb \
	imx6ull-phytec-segin-ff-rdk-emmc.dtb \
	imx6ull-dart-6ul.dtb \
	imx6ull-somlabs-visionsom.dtb \
	imx6ulz-14x14-evk.dtb

dtb-$(CONFIG_ARCH_MX6) += \
	imx6-apalis.dtb \
	imx6-colibri.dtb

dtb-$(CONFIG_O4_IMX_NANO) += \
	o4-imx-nano.dtb

dtb-$(CONFIG_EV_IMX280_NANO_X_MB) += \
	ev-imx280-nano-x-mb.dtb

dtb-$(CONFIG_MX7) += imx7d-sdb.dtb \
	imx7d-sdb-qspi.dtb \
	imx7-cm.dtb \
	imx7-colibri-emmc.dtb \
	imx7-colibri-rawnand.dtb \
	imx7s-warp.dtb \
	imx7d-meerkat96.dtb \
	imx7d-pico-pi.dtb \
	imx7d-pico-hobbit.dtb \
	imx7d-smegw01.dtb

dtb-$(CONFIG_ARCH_MX7ULP) += imx7ulp-com.dtb \
	imx7ulp-evk.dtb

dtb-$(CONFIG_ARCH_IMX8) += \
	fsl-imx8qm-apalis.dtb \
	fsl-imx8qm-mek.dtb \
	imx8qm-cgtqmx8.dtb \
	imx8qm-rom7720-a1.dtb \
	fsl-imx8qxp-ai_ml.dtb \
	fsl-imx8qxp-colibri.dtb \
	fsl-imx8qxp-apalis.dtb \
	fsl-imx8qxp-mek.dtb \
	imx8-deneb.dtb \
	imx8-giedi.dtb

dtb-$(CONFIG_ARCH_IMX8ULP) += \
	imx8ulp-evk.dtb

dtb-$(CONFIG_ARCH_IMX8M) += \
	imx8mm-evk.dtb \
	imx8mm-icore-mx8mm-ctouch2.dtb \
	imx8mm-icore-mx8mm-edimm2.2.dtb \
	imx8mm-kontron-n801x-s.dtb \
	imx8mm-kontron-n801x-s-lvds.dtb \
	imx8mm-venice.dtb \
	imx8mm-venice-gw71xx-0x.dtb \
	imx8mm-venice-gw72xx-0x.dtb \
	imx8mm-venice-gw73xx-0x.dtb \
	imx8mm-venice-gw7901.dtb \
	imx8mm-venice-gw7902.dtb \
	imx8mm-verdin.dtb \
	phycore-imx8mm.dtb \
	imx8mn-ddr4-evk.dtb \
	imx8mq-cm.dtb \
	imx8mn-evk.dtb \
	imx8mq-evk.dtb \
	imx8mm-beacon-kit.dtb \
	imx8mn-beacon-kit.dtb \
	imx8mq-phanbell.dtb \
	imx8mp-evk.dtb \
	imx8mp-phyboard-pollux-rdk.dtb \
	imx8mq-pico-pi.dtb

dtb-$(CONFIG_ARCH_IMXRT) += imxrt1050-evk.dtb \
	imxrt1020-evk.dtb

dtb-$(CONFIG_RCAR_GEN2) += \
	r8a7790-lager-u-boot.dtb \
	r8a7790-stout-u-boot.dtb \
	r8a7791-koelsch-u-boot.dtb \
	r8a7791-porter-u-boot.dtb \
	r8a7792-blanche-u-boot.dtb \
	r8a7793-gose-u-boot.dtb \
	r8a7794-alt-u-boot.dtb \
	r8a7794-silk-u-boot.dtb

dtb-$(CONFIG_RCAR_GEN3) += \
	r8a774a1-beacon-rzg2m-kit.dtb \
	r8a774b1-beacon-rzg2n-kit.dtb \
	r8a774e1-beacon-rzg2h-kit.dtb \
	r8a774a1-hihope-rzg2m-u-boot.dtb \
	r8a774b1-hihope-rzg2n-u-boot.dtb \
	r8a774c0-ek874-u-boot.dtb \
	r8a774e1-hihope-rzg2h-u-boot.dtb \
	r8a77950-ulcb-u-boot.dtb \
	r8a77950-salvator-x-u-boot.dtb \
	r8a77960-ulcb-u-boot.dtb \
	r8a77960-salvator-x-u-boot.dtb \
	r8a77965-ulcb-u-boot.dtb \
	r8a77965-salvator-x-u-boot.dtb \
	r8a77970-eagle-u-boot.dtb \
	r8a77980-condor-u-boot.dtb \
	r8a77990-ebisu-u-boot.dtb \
	r8a77995-draak-u-boot.dtb \
	r8a779a0-falcon-u-boot.dtb

ifdef CONFIG_RCAR_GEN3
DTC_FLAGS += -R 4 -p 0x1000
endif

dtb-$(CONFIG_RZA1) += \
	r7s72100-gr-peach-u-boot.dtb

dtb-$(CONFIG_ARCH_KEYSTONE) += keystone-k2hk-evm.dtb \
	keystone-k2l-evm.dtb \
	keystone-k2e-evm.dtb \
	keystone-k2g-evm.dtb \
	keystone-k2g-generic.dtb \
	keystone-k2g-ice.dtb

dtb-$(CONFIG_TARGET_AT91SAM9261EK) += at91sam9261ek.dtb

dtb-$(CONFIG_TARGET_PM9261) += at91sam9261ek.dtb

dtb-$(CONFIG_TARGET_PM9263) += at91sam9263ek.dtb

dtb-$(CONFIG_TARGET_MEESC) += at91sam9263ek.dtb

dtb-$(CONFIG_TARGET_AT91SAM9263EK) += at91sam9263ek.dtb

dtb-$(CONFIG_TARGET_AT91SAM9RLEK) += at91sam9rlek.dtb

dtb-$(CONFIG_TARGET_AT91SAM9260EK) += \
	at91sam9260ek.dtb	\
	at91sam9g20ek.dtb	\
	at91sam9g20ek_2mmc.dtb

dtb-$(CONFIG_TARGET_AT91SAM9M10G45EK) += at91sam9m10g45ek.dtb

dtb-$(CONFIG_TARGET_PM9G45) += at91sam9m10g45ek.dtb

dtb-$(CONFIG_TARGET_AT91SAM9X5EK) += \
	at91sam9g15ek.dtb	\
	at91sam9g25ek.dtb	\
	at91sam9g35ek.dtb	\
	at91sam9x25ek.dtb	\
	at91sam9x35ek.dtb

dtb-$(CONFIG_TARGET_SAM9X60EK) += sam9x60ek.dtb

dtb-$(CONFIG_TARGET_AT91SAM9N12EK) += at91sam9n12ek.dtb

dtb-$(CONFIG_TARGET_GARDENA_SMART_GATEWAY_AT91SAM) += \
	at91sam9g25-gardena-smart-gateway.dtb

dtb-$(CONFIG_TARGET_ETHERNUT5) += ethernut5.dtb

dtb-$(CONFIG_TARGET_USB_A9263) += usb_a9263.dtb

dtb-$(CONFIG_TARGET_OMAP3_LOGIC) += \
	logicpd-som-lv-35xx-devkit.dtb \
	logicpd-som-lv-37xx-devkit.dtb \
	logicpd-torpedo-35xx-devkit.dtb \
	logicpd-torpedo-37xx-devkit.dtb

dtb-$(CONFIG_TARGET_OMAP3_EVM) += \
	omap3-evm-37xx.dtb \
	omap3-evm.dtb

dtb-$(CONFIG_TARGET_OMAP3_BEAGLE) += \
	omap3-beagle-xm-ab.dtb \
	omap3-beagle-xm.dtb \
	omap3-beagle.dtb

dtb-$(CONFIG_TARGET_OMAP3_IGEP00X0) += \
	omap3-igep0020.dtb

dtb-$(CONFIG_TARGET_OMAP4_PANDA) += \
	omap4-panda.dtb \
	omap4-panda-es.dtb

dtb-$(CONFIG_TARGET_OMAP4_SDP4430) += \
	omap4-sdp.dtb \
	omap4-sdp-es23plus.dtb

dtb-$(CONFIG_TARGET_OMAP5_UEVM) += \
	omap5-uevm.dtb

dtb-$(CONFIG_TARGET_SAMA7G5EK) += \
	sama7g5ek.dtb

dtb-$(CONFIG_TARGET_SAMA5D2_PTC_EK) += \
	at91-sama5d2_ptc_ek.dtb

dtb-$(CONFIG_TARGET_SAMA5D2_XPLAINED) += \
	at91-sama5d2_xplained.dtb

dtb-$(CONFIG_TARGET_SAMA5D27_SOM1_EK) += \
	at91-sama5d27_som1_ek.dtb   \
	at91-sama5d27_giantboard.dtb

dtb-$(CONFIG_TARGET_SAMA5D27_WLSOM1_EK) += \
	at91-sama5d27_wlsom1_ek.dtb

dtb-$(CONFIG_TARGET_SAMA5D2_ICP) += \
	at91-sama5d2_icp.dtb

dtb-$(CONFIG_TARGET_SAMA5D3XEK) += \
	sama5d31ek.dtb \
	sama5d33ek.dtb \
	sama5d34ek.dtb \
	sama5d35ek.dtb \
	sama5d36ek.dtb \
	sama5d36ek_cmp.dtb

dtb-$(CONFIG_TARGET_SAMA5D3_XPLAINED) += \
	at91-sama5d3_xplained.dtb

dtb-$(CONFIG_TARGET_SAMA5D4EK) += \
	at91-sama5d4ek.dtb

dtb-$(CONFIG_TARGET_SAMA5D4_XPLAINED) += \
	at91-sama5d4_xplained.dtb

dtb-$(CONFIG_TARGET_VINCO) += \
	at91-vinco.dtb

dtb-$(CONFIG_ARCH_BCM283X) += \
	bcm2835-rpi-a.dtb \
	bcm2835-rpi-a-plus.dtb \
	bcm2835-rpi-b.dtb \
	bcm2835-rpi-b-plus.dtb \
	bcm2835-rpi-b-rev2.dtb \
	bcm2835-rpi-cm1-io1.dtb \
	bcm2835-rpi-zero.dtb \
	bcm2835-rpi-zero-w.dtb\
	bcm2836-rpi-2-b.dtb \
	bcm2837-rpi-3-a-plus.dtb \
	bcm2837-rpi-3-b.dtb \
	bcm2837-rpi-3-b-plus.dtb \
	bcm2837-rpi-cm3-io3.dtb

dtb-$(CONFIG_ARCH_BCM63158) += \
	bcm963158.dtb

dtb-$(CONFIG_ARCH_BCM68360) += \
	bcm968360bg.dtb

dtb-$(CONFIG_ARCH_BCM6858) += \
	bcm968580xref.dtb

dtb-$(CONFIG_TARGET_BCMNS3) += ns3-board.dtb

dtb-$(CONFIG_ASPEED_AST2500) += ast2500-evb.dtb
dtb-$(CONFIG_ASPEED_AST2600) += ast2600-evb.dtb

dtb-$(CONFIG_ARCH_STI) += stih410-b2260.dtb

dtb-$(CONFIG_STM32MP15x) += \
	stm32mp157a-dk1.dtb \
	stm32mp157a-avenger96.dtb \
	stm32mp157a-icore-stm32mp1-ctouch2.dtb \
	stm32mp157a-icore-stm32mp1-edimm2.2.dtb \
	stm32mp157a-microgea-stm32mp1-microdev2.0.dtb \
	stm32mp157a-microgea-stm32mp1-microdev2.0-of7.dtb \
	stm32mp157c-dk2.dtb \
	stm32mp157c-ed1.dtb \
	stm32mp157c-ev1.dtb \
	stm32mp157c-odyssey.dtb \
	stm32mp15xx-dhcom-drc02.dtb \
	stm32mp15xx-dhcom-pdk2.dtb \
	stm32mp15xx-dhcom-picoitx.dtb \
	stm32mp15xx-dhcor-avenger96.dtb

dtb-$(CONFIG_SOC_K3_AM6) += \
	k3-am654-base-board.dtb \
	k3-am654-r5-base-board.dtb \
	k3-am65-iot2050-spl.dtb \
	k3-am6528-iot2050-basic.dtb \
	k3-am6528-iot2050-basic-pg2.dtb \
	k3-am6548-iot2050-advanced.dtb \
	k3-am6548-iot2050-advanced-pg2.dtb
dtb-$(CONFIG_SOC_K3_J721E) += k3-j721e-common-proc-board.dtb \
			      k3-j721e-r5-common-proc-board.dtb \
			      k3-j7200-common-proc-board.dtb \
			      k3-j7200-r5-common-proc-board.dtb
dtb-$(CONFIG_SOC_K3_AM642) += k3-am642-evm.dtb \
			      k3-am642-r5-evm.dtb \
			      k3-am642-sk.dtb \
			      k3-am642-r5-sk.dtb

dtb-$(CONFIG_ARCH_MEDIATEK) += \
	mt7622-rfb.dtb \
	mt7623a-unielec-u7623-02-emmc.dtb \
	mt7622-bananapi-bpi-r64.dtb \
	mt7623n-bananapi-bpi-r2.dtb \
	mt7629-rfb.dtb \
	mt8183-pumpkin.dtb \
	mt8512-bm1-emmc.dtb \
	mt8516-pumpkin.dtb \
	mt8518-ap1-emmc.dtb

dtb-$(CONFIG_TARGET_GE_BX50V3) += \
	imx6q-bx50v3.dtb \
	imx6q-b850v3.dtb \
	imx6q-b650v3.dtb \
	imx6q-b450v3.dtb

dtb-$(CONFIG_TARGET_GE_B1X5V2) += imx6dl-b1x5v2.dtb
dtb-$(CONFIG_TARGET_MX53PPD) += imx53-ppd.dtb

dtb-$(CONFIG_TARGET_VEXPRESS_CA9X4) += vexpress-v2p-ca9.dtb

dtb-$(CONFIG_TARGET_TOTAL_COMPUTE) += total_compute.dtb

dtb-$(CONFIG_TARGET_DURIAN) += phytium-durian.dtb

dtb-$(CONFIG_TARGET_PRESIDIO_ASIC) += ca-presidio-engboard.dtb

dtb-$(CONFIG_TARGET_IMX8MM_CL_IOT_GATE) += imx8mm-cl-iot-gate.dtb

dtb-$(CONFIG_TARGET_IMX8MM_CL_IOT_GATE_OPTEE) += imx8mm-cl-iot-gate-optee.dtb

dtb-$(CONFIG_TARGET_EA_LPC3250DEVKITV2) += lpc3250-ea3250.dtb

targets += $(dtb-y)

# Add any required device tree compiler flags here
DTC_FLAGS += -a 0x8

PHONY += dtbs
dtbs: $(addprefix $(obj)/, $(dtb-y))
	@:

clean-files := *.dtb *.dtbo *_HS<|MERGE_RESOLUTION|>--- conflicted
+++ resolved
@@ -823,12 +823,9 @@
 	imx6ul-phytec-segin-ff-rdk-nand.dtb \
 	imx6ul-pico-hobbit.dtb \
 	imx6ul-pico-pi.dtb \
-<<<<<<< HEAD
 	imx6ul-caisteal.dtb
-=======
 	imx6ul-kontron-n631x-s.dtb \
 	imx6ull-kontron-n641x-s.dtb
->>>>>>> 06685f9d
 
 dtb-$(CONFIG_MX6ULL) += \
 	imx6ull-14x14-evk.dtb \
